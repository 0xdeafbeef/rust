--- conflicted
+++ resolved
@@ -15,26 +15,6 @@
 
     permissions:
       pull-requests: write
-<<<<<<< HEAD
-
-    # Do not in any case add code that runs anything coming from the  the content
-    # of the pull request, as malicious code would be able to access the private
-    # GitHub token.
-    steps:
-    - name: Check PR Changes
-      id: pr-changes
-      run: echo "::set-output name=changes::${{ toJson(github.event.pull_request.changed_files) }}"
-
-    - name: Create Comment
-      if: steps.pr-changes.outputs.changes != '[]'
-      run: |
-        # Use GitHub API to create a comment on the PR
-        PR_NUMBER=${{ github.event.pull_request.number }}
-        COMMENT="**Seems that you are trying to add a new lint!**\nWe are currently in a [feature freeze](https://doc.rust-lang.org/nightly/clippy/development/feature_freeze.html), so we are delaying all lint-adding PRs to September 18 and focusing on bugfixes.\nThanks a lot for your contribution, and sorry for the inconvenience.\nWith ❤ from the Clippy team\n\n@rustbot note Feature-freeze\n@rustbot blocked\n@rustbot label +A-lint\n"
-        GITHUB_TOKEN=${{ secrets.GITHUB_TOKEN }}
-        COMMENT_URL="https://api.github.com/repos/${{ github.repository }}/issues/${PR_NUMBER}/comments"
-        curl -s -H "Authorization: token ${GITHUB_TOKEN}" -X POST $COMMENT_URL -d "{\"body\":\"$COMMENT\"}"
-=======
 
     # Do not in any case add code that runs anything coming from the  the content
     # of the pull request, as malicious code would be able to access the private
@@ -62,5 +42,4 @@
              -H "Content-Type: application/vnd.github.raw+json" \
              -X POST \
              --data "{\"body\":\"${COMMENT}\"}" \
-             "https://api.github.com/repos/${GITHUB_REPOSITORY}/issues/${PR_NUMBER}/comments"
->>>>>>> e85b1dd6
+             "https://api.github.com/repos/${GITHUB_REPOSITORY}/issues/${PR_NUMBER}/comments"