--- conflicted
+++ resolved
@@ -198,7 +198,6 @@
                     move_span,
                     move_spans,
                     *moved_place,
-                    Some(used_place),
                     partially_str,
                     loop_message,
                     move_msg,
@@ -369,6 +368,7 @@
         let mut visitor = ConditionVisitor { spans: &spans, name: &name, errors: vec![] };
         visitor.visit_body(&body);
 
+        let mut show_assign_sugg = false;
         let isnt_initialized = if let InitializationRequiringAction::PartialAssignment
         | InitializationRequiringAction::Assignment = desired_action
         {
@@ -396,6 +396,7 @@
             .count()
             == 0
         {
+            show_assign_sugg = true;
             "isn't initialized"
         } else {
             "is possibly-uninitialized"
@@ -446,12 +447,37 @@
                 }
             }
         }
+
         err.span_label(decl_span, "binding declared here but left uninitialized");
+        if show_assign_sugg {
+            struct LetVisitor {
+                decl_span: Span,
+                sugg_span: Option<Span>,
+            }
+
+            impl<'v> Visitor<'v> for LetVisitor {
+                fn visit_stmt(&mut self, ex: &'v hir::Stmt<'v>) {
+                    if self.sugg_span.is_some() {
+                        return;
+                    }
+                    if let hir::StmtKind::Local(hir::Local {
+                            span, ty, init: None, ..
+                        }) = &ex.kind && span.contains(self.decl_span) {
+                            self.sugg_span = ty.map_or(Some(self.decl_span), |ty| Some(ty.span));
+                    }
+                    hir::intravisit::walk_stmt(self, ex);
+                }
+            }
+
+            let mut visitor = LetVisitor { decl_span, sugg_span: None };
+            visitor.visit_body(&body);
+            if let Some(span) = visitor.sugg_span {
+                self.suggest_assign_value(&mut err, moved_place, span);
+            }
+        }
         err
     }
 
-<<<<<<< HEAD
-=======
     fn suggest_assign_value(
         &self,
         err: &mut Diagnostic,
@@ -499,7 +525,6 @@
         }
     }
 
->>>>>>> b1ab3b73
     fn suggest_borrow_fn_like(
         &self,
         err: &mut Diagnostic,
@@ -587,41 +612,40 @@
             .and_then(|def_id| tcx.hir().get_generics(def_id))
         else { return; };
         // Try to find predicates on *generic params* that would allow copying `ty`
-        let predicates: Result<Vec<_>, _> = tcx.infer_ctxt().enter(|infcx| {
-            let mut fulfill_cx = <dyn rustc_infer::traits::TraitEngine<'_>>::new(infcx.tcx);
-
-            let copy_did = infcx.tcx.lang_items().copy_trait().unwrap();
-            let cause = ObligationCause::new(
-                span,
-                self.mir_hir_id(),
-                rustc_infer::traits::ObligationCauseCode::MiscObligation,
-            );
-            fulfill_cx.register_bound(
-                &infcx,
-                self.param_env,
-                // Erase any region vids from the type, which may not be resolved
-                infcx.tcx.erase_regions(ty),
-                copy_did,
-                cause,
-            );
-            // Select all, including ambiguous predicates
-            let errors = fulfill_cx.select_all_or_error(&infcx);
-
-            // Only emit suggestion if all required predicates are on generic
-            errors
-                .into_iter()
-                .map(|err| match err.obligation.predicate.kind().skip_binder() {
-                    PredicateKind::Trait(predicate) => match predicate.self_ty().kind() {
-                        ty::Param(param_ty) => Ok((
-                            generics.type_param(param_ty, tcx),
-                            predicate.trait_ref.print_only_trait_path().to_string(),
-                        )),
-                        _ => Err(()),
-                    },
+        let infcx = tcx.infer_ctxt().build();
+        let mut fulfill_cx = <dyn rustc_infer::traits::TraitEngine<'_>>::new(infcx.tcx);
+
+        let copy_did = infcx.tcx.lang_items().copy_trait().unwrap();
+        let cause = ObligationCause::new(
+            span,
+            self.mir_hir_id(),
+            rustc_infer::traits::ObligationCauseCode::MiscObligation,
+        );
+        fulfill_cx.register_bound(
+            &infcx,
+            self.param_env,
+            // Erase any region vids from the type, which may not be resolved
+            infcx.tcx.erase_regions(ty),
+            copy_did,
+            cause,
+        );
+        // Select all, including ambiguous predicates
+        let errors = fulfill_cx.select_all_or_error(&infcx);
+
+        // Only emit suggestion if all required predicates are on generic
+        let predicates: Result<Vec<_>, _> = errors
+            .into_iter()
+            .map(|err| match err.obligation.predicate.kind().skip_binder() {
+                PredicateKind::Trait(predicate) => match predicate.self_ty().kind() {
+                    ty::Param(param_ty) => Ok((
+                        generics.type_param(param_ty, tcx),
+                        predicate.trait_ref.print_only_trait_path().to_string(),
+                    )),
                     _ => Err(()),
-                })
-                .collect()
-        });
+                },
+                _ => Err(()),
+            })
+            .collect();
 
         if let Ok(predicates) = predicates {
             suggest_constraining_type_params(
