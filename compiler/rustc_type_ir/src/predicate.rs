--- conflicted
+++ resolved
@@ -498,11 +498,7 @@
     /// For example, if this is a projection of `<T as StreamingIterator>::Item<'a>`,
     /// then this function would return a `T: StreamingIterator` trait reference and
     /// `['a]` as the own args.
-<<<<<<< HEAD
-    pub fn trait_ref_and_own_args(self, interner: I) -> (TraitRef<I>, I::GenericArgsSlice) {
-=======
     pub fn trait_ref_and_own_args(self, interner: I) -> (TraitRef<I>, I::OwnItemArgs) {
->>>>>>> 6579ed89
         interner.trait_ref_and_own_args_for_alias(self.def_id, self.args)
     }
 
