//! Mono Item Collection
//! ====================
//!
//! This module is responsible for discovering all items that will contribute
//! to code generation of the crate. The important part here is that it not only
//! needs to find syntax-level items (functions, structs, etc) but also all
//! their monomorphized instantiations. Every non-generic, non-const function
//! maps to one LLVM artifact. Every generic function can produce
//! from zero to N artifacts, depending on the sets of type arguments it
//! is instantiated with.
//! This also applies to generic items from other crates: A generic definition
//! in crate X might produce monomorphizations that are compiled into crate Y.
//! We also have to collect these here.
//!
//! The following kinds of "mono items" are handled here:
//!
//! - Functions
//! - Methods
//! - Closures
//! - Statics
//! - Drop glue
//!
//! The following things also result in LLVM artifacts, but are not collected
//! here, since we instantiate them locally on demand when needed in a given
//! codegen unit:
//!
//! - Constants
//! - VTables
//! - Object Shims
//!
//! The main entry point is `collect_crate_mono_items`, at the bottom of this file.
//!
//! General Algorithm
//! -----------------
//! Let's define some terms first:
//!
//! - A "mono item" is something that results in a function or global in
//!   the LLVM IR of a codegen unit. Mono items do not stand on their
//!   own, they can use other mono items. For example, if function
//!   `foo()` calls function `bar()` then the mono item for `foo()`
//!   uses the mono item for function `bar()`. In general, the
//!   definition for mono item A using a mono item B is that
//!   the LLVM artifact produced for A uses the LLVM artifact produced
//!   for B.
//!
//! - Mono items and the uses between them form a directed graph,
//!   where the mono items are the nodes and uses form the edges.
//!   Let's call this graph the "mono item graph".
//!
//! - The mono item graph for a program contains all mono items
//!   that are needed in order to produce the complete LLVM IR of the program.
//!
//! The purpose of the algorithm implemented in this module is to build the
//! mono item graph for the current crate. It runs in two phases:
//!
//! 1. Discover the roots of the graph by traversing the HIR of the crate.
//! 2. Starting from the roots, find uses by inspecting the MIR
//!    representation of the item corresponding to a given node, until no more
//!    new nodes are found.
//!
//! ### Discovering roots
//! The roots of the mono item graph correspond to the public non-generic
//! syntactic items in the source code. We find them by walking the HIR of the
//! crate, and whenever we hit upon a public function, method, or static item,
//! we create a mono item consisting of the items DefId and, since we only
//! consider non-generic items, an empty type-parameters set. (In eager
//! collection mode, during incremental compilation, all non-generic functions
//! are considered as roots, as well as when the `-Clink-dead-code` option is
//! specified. Functions marked `#[no_mangle]` and functions called by inlinable
//! functions also always act as roots.)
//!
//! ### Finding uses
//! Given a mono item node, we can discover uses by inspecting its MIR. We walk
//! the MIR to find other mono items used by each mono item. Since the mono
//! item we are currently at is always monomorphic, we also know the concrete
//! type arguments of its used mono items. The specific forms a use can take in
//! MIR are quite diverse. Here is an overview:
//!
//! #### Calling Functions/Methods
//! The most obvious way for one mono item to use another is a
//! function or method call (represented by a CALL terminator in MIR). But
//! calls are not the only thing that might introduce a use between two
//! function mono items, and as we will see below, they are just a
//! specialization of the form described next, and consequently will not get any
//! special treatment in the algorithm.
//!
//! #### Taking a reference to a function or method
//! A function does not need to actually be called in order to be used by
//! another function. It suffices to just take a reference in order to introduce
//! an edge. Consider the following example:
//!
//! ```
//! # use core::fmt::Display;
//! fn print_val<T: Display>(x: T) {
//!     println!("{}", x);
//! }
//!
//! fn call_fn(f: &dyn Fn(i32), x: i32) {
//!     f(x);
//! }
//!
//! fn main() {
//!     let print_i32 = print_val::<i32>;
//!     call_fn(&print_i32, 0);
//! }
//! ```
//! The MIR of none of these functions will contain an explicit call to
//! `print_val::<i32>`. Nonetheless, in order to mono this program, we need
//! an instance of this function. Thus, whenever we encounter a function or
//! method in operand position, we treat it as a use of the current
//! mono item. Calls are just a special case of that.
//!
//! #### Drop glue
//! Drop glue mono items are introduced by MIR drop-statements. The
//! generated mono item will have additional drop-glue item uses if the
//! type to be dropped contains nested values that also need to be dropped. It
//! might also have a function item use for the explicit `Drop::drop`
//! implementation of its type.
//!
//! #### Unsizing Casts
//! A subtle way of introducing use edges is by casting to a trait object.
//! Since the resulting wide-pointer contains a reference to a vtable, we need to
//! instantiate all dyn-compatible methods of the trait, as we need to store
//! pointers to these functions even if they never get called anywhere. This can
//! be seen as a special case of taking a function reference.
//!
//!
//! Interaction with Cross-Crate Inlining
//! -------------------------------------
//! The binary of a crate will not only contain machine code for the items
//! defined in the source code of that crate. It will also contain monomorphic
//! instantiations of any extern generic functions and of functions marked with
//! `#[inline]`.
//! The collection algorithm handles this more or less mono. If it is
//! about to create a mono item for something with an external `DefId`,
//! it will take a look if the MIR for that item is available, and if so just
//! proceed normally. If the MIR is not available, it assumes that the item is
//! just linked to and no node is created; which is exactly what we want, since
//! no machine code should be generated in the current crate for such an item.
//!
//! Eager and Lazy Collection Strategy
//! ----------------------------------
//! Mono item collection can be performed with one of two strategies:
//!
//! - Lazy strategy means that items will only be instantiated when actually
//!   used. The goal is to produce the least amount of machine code
//!   possible.
//!
//! - Eager strategy is meant to be used in conjunction with incremental compilation
//!   where a stable set of mono items is more important than a minimal
//!   one. Thus, eager strategy will instantiate drop-glue for every drop-able type
//!   in the crate, even if no drop call for that type exists (yet). It will
//!   also instantiate default implementations of trait methods, something that
//!   otherwise is only done on demand.
//!
//! Collection-time const evaluation and "mentioned" items
//! ------------------------------------------------------
//!
//! One important role of collection is to evaluate all constants that are used by all the items
//! which are being collected. Codegen can then rely on only encountering constants that evaluate
//! successfully, and if a constant fails to evaluate, the collector has much better context to be
//! able to show where this constant comes up.
//!
//! However, the exact set of "used" items (collected as described above), and therefore the exact
//! set of used constants, can depend on optimizations. Optimizing away dead code may optimize away
//! a function call that uses a failing constant, so an unoptimized build may fail where an
//! optimized build succeeds. This is undesirable.
//!
//! To avoid this, the collector has the concept of "mentioned" items. Some time during the MIR
//! pipeline, before any optimization-level-dependent optimizations, we compute a list of all items
//! that syntactically appear in the code. These are considered "mentioned", and even if they are in
//! dead code and get optimized away (which makes them no longer "used"), they are still
//! "mentioned". For every used item, the collector ensures that all mentioned items, recursively,
//! do not use a failing constant. This is reflected via the [`CollectionMode`], which determines
//! whether we are visiting a used item or merely a mentioned item.
//!
//! The collector and "mentioned items" gathering (which lives in `rustc_mir_transform::mentioned_items`)
//! need to stay in sync in the following sense:
//!
//! - For every item that the collector gather that could eventually lead to build failure (most
//!   likely due to containing a constant that fails to evaluate), a corresponding mentioned item
//!   must be added. This should use the exact same strategy as the ecollector to make sure they are
//!   in sync. However, while the collector works on monomorphized types, mentioned items are
//!   collected on generic MIR -- so any time the collector checks for a particular type (such as
//!   `ty::FnDef`), we have to just onconditionally add this as a mentioned item.
//! - In `visit_mentioned_item`, we then do with that mentioned item exactly what the collector
//!   would have done during regular MIR visiting. Basically you can think of the collector having
//!   two stages, a pre-monomorphization stage and a post-monomorphization stage (usually quite
//!   literally separated by a call to `self.monomorphize`); the pre-monomorphizationn stage is
//!   duplicated in mentioned items gathering and the post-monomorphization stage is duplicated in
//!   `visit_mentioned_item`.
//! - Finally, as a performance optimization, the collector should fill `used_mentioned_item` during
//!   its MIR traversal with exactly what mentioned item gathering would have added in the same
//!   situation. This detects mentioned items that have *not* been optimized away and hence don't
//!   need a dedicated traversal.
//!
//! Open Issues
//! -----------
//! Some things are not yet fully implemented in the current version of this
//! module.
//!
//! ### Const Fns
//! Ideally, no mono item should be generated for const fns unless there
//! is a call to them that cannot be evaluated at compile time. At the moment
//! this is not implemented however: a mono item will be produced
//! regardless of whether it is actually needed or not.

use std::path::PathBuf;

use rustc_attr_parsing::InlineAttr;
use rustc_data_structures::fx::FxIndexMap;
use rustc_data_structures::sync::{LRef, MTLock, par_for_each_in};
use rustc_data_structures::unord::{UnordMap, UnordSet};
use rustc_hir as hir;
use rustc_hir::def::DefKind;
use rustc_hir::def_id::{DefId, DefIdMap, LocalDefId};
use rustc_hir::lang_items::LangItem;
use rustc_middle::middle::codegen_fn_attrs::CodegenFnAttrFlags;
use rustc_middle::mir::interpret::{AllocId, ErrorHandled, GlobalAlloc, Scalar};
use rustc_middle::mir::mono::{CollectionMode, InstantiationMode, MonoItem};
use rustc_middle::mir::visit::Visitor as MirVisitor;
use rustc_middle::mir::{self, Location, MentionedItem, traversal};
use rustc_middle::query::TyCtxtAt;
use rustc_middle::ty::adjustment::{CustomCoerceUnsized, PointerCoercion};
use rustc_middle::ty::layout::ValidityRequirement;
use rustc_middle::ty::print::{shrunk_instance_name, with_no_trimmed_paths};
use rustc_middle::ty::{
    self, GenericArgs, GenericParamDefKind, Instance, InstanceKind, Interner, Ty, TyCtxt,
    TypeFoldable, TypeVisitableExt, VtblEntry,
};
use rustc_middle::util::Providers;
use rustc_middle::{bug, span_bug};
use rustc_session::Limit;
use rustc_session::config::EntryFnType;
use rustc_span::source_map::{Spanned, dummy_spanned, respan};
use rustc_span::{DUMMY_SP, Span};
use tracing::{debug, instrument, trace};

use crate::errors::{self, EncounteredErrorWhileInstantiating, NoOptimizedMir, RecursionLimit};

#[derive(PartialEq)]
pub(crate) enum MonoItemCollectionStrategy {
    Eager,
    Lazy,
}

/// The state that is shared across the concurrent threads that are doing collection.
struct SharedState<'tcx> {
    /// Items that have been or are currently being recursively collected.
    visited: MTLock<UnordSet<MonoItem<'tcx>>>,
    /// Items that have been or are currently being recursively treated as "mentioned", i.e., their
    /// consts are evaluated but nothing is added to the collection.
    mentioned: MTLock<UnordSet<MonoItem<'tcx>>>,
    /// Which items are being used where, for better errors.
    usage_map: MTLock<UsageMap<'tcx>>,
}

pub(crate) struct UsageMap<'tcx> {
    // Maps every mono item to the mono items used by it.
    pub used_map: UnordMap<MonoItem<'tcx>, Vec<MonoItem<'tcx>>>,

    // Maps every mono item to the mono items that use it.
    user_map: UnordMap<MonoItem<'tcx>, Vec<MonoItem<'tcx>>>,
}

impl<'tcx> UsageMap<'tcx> {
    fn new() -> UsageMap<'tcx> {
        UsageMap { used_map: Default::default(), user_map: Default::default() }
    }

    fn record_used<'a>(&mut self, user_item: MonoItem<'tcx>, used_items: &'a MonoItems<'tcx>)
    where
        'tcx: 'a,
    {
        for used_item in used_items.items() {
            self.user_map.entry(used_item).or_default().push(user_item);
        }

        assert!(self.used_map.insert(user_item, used_items.items().collect()).is_none());
    }

    pub(crate) fn get_user_items(&self, item: MonoItem<'tcx>) -> &[MonoItem<'tcx>] {
        self.user_map.get(&item).map(|items| items.as_slice()).unwrap_or(&[])
    }

    /// Internally iterate over all inlined items used by `item`.
    pub(crate) fn for_each_inlined_used_item<F>(
        &self,
        tcx: TyCtxt<'tcx>,
        item: MonoItem<'tcx>,
        mut f: F,
    ) where
        F: FnMut(MonoItem<'tcx>),
    {
        let used_items = self.used_map.get(&item).unwrap();
        for used_item in used_items.iter() {
            let is_inlined = used_item.instantiation_mode(tcx) == InstantiationMode::LocalCopy;
            if is_inlined {
                f(*used_item);
            }
        }
    }
}

struct MonoItems<'tcx> {
    // We want a set of MonoItem + Span where trying to re-insert a MonoItem with a different Span
    // is ignored. Map does that, but it looks odd.
    items: FxIndexMap<MonoItem<'tcx>, Span>,
}

impl<'tcx> MonoItems<'tcx> {
    fn new() -> Self {
        Self { items: FxIndexMap::default() }
    }

    fn is_empty(&self) -> bool {
        self.items.is_empty()
    }

    fn push(&mut self, item: Spanned<MonoItem<'tcx>>) {
        // Insert only if the entry does not exist. A normal insert would stomp the first span that
        // got inserted.
        self.items.entry(item.node).or_insert(item.span);
    }

    fn items(&self) -> impl Iterator<Item = MonoItem<'tcx>> {
        self.items.keys().cloned()
    }
}

impl<'tcx> IntoIterator for MonoItems<'tcx> {
    type Item = Spanned<MonoItem<'tcx>>;
    type IntoIter = impl Iterator<Item = Spanned<MonoItem<'tcx>>>;

    fn into_iter(self) -> Self::IntoIter {
        self.items.into_iter().map(|(item, span)| respan(span, item))
    }
}

impl<'tcx> Extend<Spanned<MonoItem<'tcx>>> for MonoItems<'tcx> {
    fn extend<I>(&mut self, iter: I)
    where
        I: IntoIterator<Item = Spanned<MonoItem<'tcx>>>,
    {
        for item in iter {
            self.push(item)
        }
    }
}

/// Collect all monomorphized items reachable from `starting_point`, and emit a note diagnostic if a
/// post-monomorphization error is encountered during a collection step.
///
/// `mode` determined whether we are scanning for [used items][CollectionMode::UsedItems]
/// or [mentioned items][CollectionMode::MentionedItems].
#[instrument(skip(tcx, state, recursion_depths, recursion_limit), level = "debug")]
fn collect_items_rec<'tcx>(
    tcx: TyCtxt<'tcx>,
    starting_item: Spanned<MonoItem<'tcx>>,
    state: LRef<'_, SharedState<'tcx>>,
    recursion_depths: &mut DefIdMap<usize>,
    recursion_limit: Limit,
    mode: CollectionMode,
) {
    if mode == CollectionMode::UsedItems {
        if !state.visited.lock_mut().insert(starting_item.node) {
            // We've been here already, no need to search again.
            return;
        }
    } else {
        if state.visited.lock().contains(&starting_item.node) {
            // We've already done a *full* visit on this one, no need to do the "mention" visit.
            return;
        }
        if !state.mentioned.lock_mut().insert(starting_item.node) {
            // We've been here already, no need to search again.
            return;
        }
        // There's some risk that we first do a 'mention' visit and then a full visit. But there's no
        // harm in that, the mention visit will trigger all the queries and the results are cached.
    }

    let mut used_items = MonoItems::new();
    let mut mentioned_items = MonoItems::new();
    let recursion_depth_reset;

    // Post-monomorphization errors MVP
    //
    // We can encounter errors while monomorphizing an item, but we don't have a good way of
    // showing a complete stack of spans ultimately leading to collecting the erroneous one yet.
    // (It's also currently unclear exactly which diagnostics and information would be interesting
    // to report in such cases)
    //
    // This leads to suboptimal error reporting: a post-monomorphization error (PME) will be
    // shown with just a spanned piece of code causing the error, without information on where
    // it was called from. This is especially obscure if the erroneous mono item is in a
    // dependency. See for example issue #85155, where, before minimization, a PME happened two
    // crates downstream from libcore's stdarch, without a way to know which dependency was the
    // cause.
    //
    // If such an error occurs in the current crate, its span will be enough to locate the
    // source. If the cause is in another crate, the goal here is to quickly locate which mono
    // item in the current crate is ultimately responsible for causing the error.
    //
    // To give at least _some_ context to the user: while collecting mono items, we check the
    // error count. If it has changed, a PME occurred, and we trigger some diagnostics about the
    // current step of mono items collection.
    //
    // FIXME: don't rely on global state, instead bubble up errors. Note: this is very hard to do.
    let error_count = tcx.dcx().err_count();

    // In `mentioned_items` we collect items that were mentioned in this MIR but possibly do not
    // need to be monomorphized. This is done to ensure that optimizing away function calls does not
    // hide const-eval errors that those calls would otherwise have triggered.
    match starting_item.node {
        MonoItem::Static(def_id) => {
            recursion_depth_reset = None;

            // Statics always get evaluated (which is possible because they can't be generic), so for
            // `MentionedItems` collection there's nothing to do here.
            if mode == CollectionMode::UsedItems {
                let instance = Instance::mono(tcx, def_id);

                // Sanity check whether this ended up being collected accidentally
                debug_assert!(tcx.should_codegen_locally(instance));

                let DefKind::Static { nested, .. } = tcx.def_kind(def_id) else { bug!() };
                // Nested statics have no type.
                if !nested {
                    let ty = instance.ty(tcx, ty::TypingEnv::fully_monomorphized());
                    visit_drop_use(tcx, ty, true, starting_item.span, &mut used_items);
                }

                if let Ok(alloc) = tcx.eval_static_initializer(def_id) {
                    for &prov in alloc.inner().provenance().ptrs().values() {
                        collect_alloc(tcx, prov.alloc_id(), &mut used_items);
                    }
                }

                if tcx.needs_thread_local_shim(def_id) {
                    used_items.push(respan(
                        starting_item.span,
                        MonoItem::Fn(Instance {
                            def: InstanceKind::ThreadLocalShim(def_id),
                            args: GenericArgs::empty(),
                        }),
                    ));
                }
            }

            // mentioned_items stays empty since there's no codegen for statics. statics don't get
            // optimized, and if they did then the const-eval interpreter would have to worry about
            // mentioned_items.
        }
        MonoItem::Fn(instance) => {
            // Sanity check whether this ended up being collected accidentally
            debug_assert!(tcx.should_codegen_locally(instance));

            // Keep track of the monomorphization recursion depth
            recursion_depth_reset = Some(check_recursion_limit(
                tcx,
                instance,
                starting_item.span,
                recursion_depths,
                recursion_limit,
            ));

            rustc_data_structures::stack::ensure_sufficient_stack(|| {
                let (used, mentioned) = tcx.items_of_instance((instance, mode));
                used_items.extend(used.into_iter().copied());
                mentioned_items.extend(mentioned.into_iter().copied());
            });
        }
        MonoItem::GlobalAsm(item_id) => {
            assert!(
                mode == CollectionMode::UsedItems,
                "should never encounter global_asm when collecting mentioned items"
            );
            recursion_depth_reset = None;

            let item = tcx.hir_item(item_id);
<<<<<<< HEAD
            if let hir::ItemKind::GlobalAsm(asm) = item.kind {
=======
            if let hir::ItemKind::GlobalAsm { asm, .. } = item.kind {
>>>>>>> a4a9fb41
                for (op, op_sp) in asm.operands {
                    match *op {
                        hir::InlineAsmOperand::Const { .. } => {
                            // Only constants which resolve to a plain integer
                            // are supported. Therefore the value should not
                            // depend on any other items.
                        }
                        hir::InlineAsmOperand::SymFn { expr } => {
                            let fn_ty = tcx.typeck(item_id.owner_id).expr_ty(expr);
                            visit_fn_use(tcx, fn_ty, false, *op_sp, &mut used_items);
                        }
                        hir::InlineAsmOperand::SymStatic { path: _, def_id } => {
                            let instance = Instance::mono(tcx, def_id);
                            if tcx.should_codegen_locally(instance) {
                                trace!("collecting static {:?}", def_id);
                                used_items.push(dummy_spanned(MonoItem::Static(def_id)));
                            }
                        }
                        hir::InlineAsmOperand::In { .. }
                        | hir::InlineAsmOperand::Out { .. }
                        | hir::InlineAsmOperand::InOut { .. }
                        | hir::InlineAsmOperand::SplitInOut { .. }
                        | hir::InlineAsmOperand::Label { .. } => {
                            span_bug!(*op_sp, "invalid operand type for global_asm!")
                        }
                    }
                }
            } else {
                span_bug!(item.span, "Mismatch between hir::Item type and MonoItem type")
            }

            // mention_items stays empty as nothing gets optimized here.
        }
    };

    // Check for PMEs and emit a diagnostic if one happened. To try to show relevant edges of the
    // mono item graph.
    if tcx.dcx().err_count() > error_count
        && starting_item.node.is_generic_fn()
        && starting_item.node.is_user_defined()
    {
        let formatted_item = with_no_trimmed_paths!(starting_item.node.to_string());
        tcx.dcx().emit_note(EncounteredErrorWhileInstantiating {
            span: starting_item.span,
            formatted_item,
        });
    }
    // Only updating `usage_map` for used items as otherwise we may be inserting the same item
    // multiple times (if it is first 'mentioned' and then later actuall used), and the usage map
    // logic does not like that.
    // This is part of the output of collection and hence only relevant for "used" items.
    // ("Mentioned" items are only considered internally during collection.)
    if mode == CollectionMode::UsedItems {
        state.usage_map.lock_mut().record_used(starting_item.node, &used_items);
    }

    if mode == CollectionMode::MentionedItems {
        assert!(used_items.is_empty(), "'mentioned' collection should never encounter used items");
    } else {
        for used_item in used_items {
            collect_items_rec(
                tcx,
                used_item,
                state,
                recursion_depths,
                recursion_limit,
                CollectionMode::UsedItems,
            );
        }
    }

    // Walk over mentioned items *after* used items, so that if an item is both mentioned and used then
    // the loop above has fully collected it, so this loop will skip it.
    for mentioned_item in mentioned_items {
        collect_items_rec(
            tcx,
            mentioned_item,
            state,
            recursion_depths,
            recursion_limit,
            CollectionMode::MentionedItems,
        );
    }

    if let Some((def_id, depth)) = recursion_depth_reset {
        recursion_depths.insert(def_id, depth);
    }
}

fn check_recursion_limit<'tcx>(
    tcx: TyCtxt<'tcx>,
    instance: Instance<'tcx>,
    span: Span,
    recursion_depths: &mut DefIdMap<usize>,
    recursion_limit: Limit,
) -> (DefId, usize) {
    let def_id = instance.def_id();
    let recursion_depth = recursion_depths.get(&def_id).cloned().unwrap_or(0);
    debug!(" => recursion depth={}", recursion_depth);

    let adjusted_recursion_depth = if tcx.is_lang_item(def_id, LangItem::DropInPlace) {
        // HACK: drop_in_place creates tight monomorphization loops. Give
        // it more margin.
        recursion_depth / 4
    } else {
        recursion_depth
    };

    // Code that needs to instantiate the same function recursively
    // more than the recursion limit is assumed to be causing an
    // infinite expansion.
    if !recursion_limit.value_within_limit(adjusted_recursion_depth) {
        let def_span = tcx.def_span(def_id);
        let def_path_str = tcx.def_path_str(def_id);
        let (shrunk, written_to_path) = shrunk_instance_name(tcx, instance);
        let mut path = PathBuf::new();
        let was_written = if let Some(written_to_path) = written_to_path {
            path = written_to_path;
            true
        } else {
            false
        };
        tcx.dcx().emit_fatal(RecursionLimit {
            span,
            shrunk,
            def_span,
            def_path_str,
            was_written,
            path,
        });
    }

    recursion_depths.insert(def_id, recursion_depth + 1);

    (def_id, recursion_depth)
}

struct MirUsedCollector<'a, 'tcx> {
    tcx: TyCtxt<'tcx>,
    body: &'a mir::Body<'tcx>,
    used_items: &'a mut MonoItems<'tcx>,
    /// See the comment in `collect_items_of_instance` for the purpose of this set.
    /// Note that this contains *not-monomorphized* items!
    used_mentioned_items: &'a mut UnordSet<MentionedItem<'tcx>>,
    instance: Instance<'tcx>,
}

impl<'a, 'tcx> MirUsedCollector<'a, 'tcx> {
    fn monomorphize<T>(&self, value: T) -> T
    where
        T: TypeFoldable<TyCtxt<'tcx>>,
    {
        trace!("monomorphize: self.instance={:?}", self.instance);
        self.instance.instantiate_mir_and_normalize_erasing_regions(
            self.tcx,
            ty::TypingEnv::fully_monomorphized(),
            ty::EarlyBinder::bind(value),
        )
    }

    /// Evaluates a *not yet monomorphized* constant.
    fn eval_constant(
        &mut self,
        constant: &mir::ConstOperand<'tcx>,
    ) -> Option<mir::ConstValue<'tcx>> {
        let const_ = self.monomorphize(constant.const_);
        // Evaluate the constant. This makes const eval failure a collection-time error (rather than
        // a codegen-time error). rustc stops after collection if there was an error, so this
        // ensures codegen never has to worry about failing consts.
        // (codegen relies on this and ICEs will happen if this is violated.)
        match const_.eval(self.tcx, ty::TypingEnv::fully_monomorphized(), constant.span) {
            Ok(v) => Some(v),
            Err(ErrorHandled::TooGeneric(..)) => span_bug!(
                constant.span,
                "collection encountered polymorphic constant: {:?}",
                const_
            ),
            Err(err @ ErrorHandled::Reported(..)) => {
                err.emit_note(self.tcx);
                return None;
            }
        }
    }
}

impl<'a, 'tcx> MirVisitor<'tcx> for MirUsedCollector<'a, 'tcx> {
    fn visit_rvalue(&mut self, rvalue: &mir::Rvalue<'tcx>, location: Location) {
        debug!("visiting rvalue {:?}", *rvalue);

        let span = self.body.source_info(location).span;

        match *rvalue {
            // When doing an cast from a regular pointer to a wide pointer, we
            // have to instantiate all methods of the trait being cast to, so we
            // can build the appropriate vtable.
            mir::Rvalue::Cast(
                mir::CastKind::PointerCoercion(PointerCoercion::Unsize, _)
                | mir::CastKind::PointerCoercion(PointerCoercion::DynStar, _),
                ref operand,
                target_ty,
            ) => {
                let source_ty = operand.ty(self.body, self.tcx);
                // *Before* monomorphizing, record that we already handled this mention.
                self.used_mentioned_items
                    .insert(MentionedItem::UnsizeCast { source_ty, target_ty });
                let target_ty = self.monomorphize(target_ty);
                let source_ty = self.monomorphize(source_ty);
                let (source_ty, target_ty) =
                    find_vtable_types_for_unsizing(self.tcx.at(span), source_ty, target_ty);
                // This could also be a different Unsize instruction, like
                // from a fixed sized array to a slice. But we are only
                // interested in things that produce a vtable.
                if (target_ty.is_trait() && !source_ty.is_trait())
                    || (target_ty.is_dyn_star() && !source_ty.is_dyn_star())
                {
                    create_mono_items_for_vtable_methods(
                        self.tcx,
                        target_ty,
                        source_ty,
                        span,
                        self.used_items,
                    );
                }
            }
            mir::Rvalue::Cast(
                mir::CastKind::PointerCoercion(PointerCoercion::ReifyFnPointer, _),
                ref operand,
                _,
            ) => {
                let fn_ty = operand.ty(self.body, self.tcx);
                // *Before* monomorphizing, record that we already handled this mention.
                self.used_mentioned_items.insert(MentionedItem::Fn(fn_ty));
                let fn_ty = self.monomorphize(fn_ty);
                visit_fn_use(self.tcx, fn_ty, false, span, self.used_items);
            }
            mir::Rvalue::Cast(
                mir::CastKind::PointerCoercion(PointerCoercion::ClosureFnPointer(_), _),
                ref operand,
                _,
            ) => {
                let source_ty = operand.ty(self.body, self.tcx);
                // *Before* monomorphizing, record that we already handled this mention.
                self.used_mentioned_items.insert(MentionedItem::Closure(source_ty));
                let source_ty = self.monomorphize(source_ty);
                if let ty::Closure(def_id, args) = *source_ty.kind() {
                    let instance =
                        Instance::resolve_closure(self.tcx, def_id, args, ty::ClosureKind::FnOnce);
                    if self.tcx.should_codegen_locally(instance) {
                        self.used_items.push(create_fn_mono_item(self.tcx, instance, span));
                    }
                } else {
                    bug!()
                }
            }
            mir::Rvalue::ThreadLocalRef(def_id) => {
                assert!(self.tcx.is_thread_local_static(def_id));
                let instance = Instance::mono(self.tcx, def_id);
                if self.tcx.should_codegen_locally(instance) {
                    trace!("collecting thread-local static {:?}", def_id);
                    self.used_items.push(respan(span, MonoItem::Static(def_id)));
                }
            }
            _ => { /* not interesting */ }
        }

        self.super_rvalue(rvalue, location);
    }

    /// This does not walk the MIR of the constant as that is not needed for codegen, all we need is
    /// to ensure that the constant evaluates successfully and walk the result.
    #[instrument(skip(self), level = "debug")]
    fn visit_const_operand(&mut self, constant: &mir::ConstOperand<'tcx>, location: Location) {
        // No `super_constant` as we don't care about `visit_ty`/`visit_ty_const`.
        let Some(val) = self.eval_constant(constant) else { return };
        collect_const_value(self.tcx, val, self.used_items);
    }

    fn visit_terminator(&mut self, terminator: &mir::Terminator<'tcx>, location: Location) {
        debug!("visiting terminator {:?} @ {:?}", terminator, location);
        let source = self.body.source_info(location).span;

        let tcx = self.tcx;
        let push_mono_lang_item = |this: &mut Self, lang_item: LangItem| {
            let instance = Instance::mono(tcx, tcx.require_lang_item(lang_item, Some(source)));
            if tcx.should_codegen_locally(instance) {
                this.used_items.push(create_fn_mono_item(tcx, instance, source));
            }
        };

        match terminator.kind {
            mir::TerminatorKind::Call { ref func, .. }
            | mir::TerminatorKind::TailCall { ref func, .. } => {
                let callee_ty = func.ty(self.body, tcx);
                // *Before* monomorphizing, record that we already handled this mention.
                self.used_mentioned_items.insert(MentionedItem::Fn(callee_ty));
                let callee_ty = self.monomorphize(callee_ty);
                visit_fn_use(self.tcx, callee_ty, true, source, &mut self.used_items)
            }
            mir::TerminatorKind::Drop { ref place, .. } => {
                let ty = place.ty(self.body, self.tcx).ty;
                // *Before* monomorphizing, record that we already handled this mention.
                self.used_mentioned_items.insert(MentionedItem::Drop(ty));
                let ty = self.monomorphize(ty);
                visit_drop_use(self.tcx, ty, true, source, self.used_items);
            }
            mir::TerminatorKind::InlineAsm { ref operands, .. } => {
                for op in operands {
                    match *op {
                        mir::InlineAsmOperand::SymFn { ref value } => {
                            let fn_ty = value.const_.ty();
                            // *Before* monomorphizing, record that we already handled this mention.
                            self.used_mentioned_items.insert(MentionedItem::Fn(fn_ty));
                            let fn_ty = self.monomorphize(fn_ty);
                            visit_fn_use(self.tcx, fn_ty, false, source, self.used_items);
                        }
                        mir::InlineAsmOperand::SymStatic { def_id } => {
                            let instance = Instance::mono(self.tcx, def_id);
                            if self.tcx.should_codegen_locally(instance) {
                                trace!("collecting asm sym static {:?}", def_id);
                                self.used_items.push(respan(source, MonoItem::Static(def_id)));
                            }
                        }
                        _ => {}
                    }
                }
            }
            mir::TerminatorKind::Assert { ref msg, .. } => match &**msg {
                mir::AssertKind::BoundsCheck { .. } => {
                    push_mono_lang_item(self, LangItem::PanicBoundsCheck);
                }
                mir::AssertKind::MisalignedPointerDereference { .. } => {
                    push_mono_lang_item(self, LangItem::PanicMisalignedPointerDereference);
                }
                mir::AssertKind::NullPointerDereference => {
                    push_mono_lang_item(self, LangItem::PanicNullPointerDereference);
                }
                _ => {
                    push_mono_lang_item(self, msg.panic_function());
                }
            },
            mir::TerminatorKind::UnwindTerminate(reason) => {
                push_mono_lang_item(self, reason.lang_item());
            }
            mir::TerminatorKind::Goto { .. }
            | mir::TerminatorKind::SwitchInt { .. }
            | mir::TerminatorKind::UnwindResume
            | mir::TerminatorKind::Return
            | mir::TerminatorKind::Unreachable => {}
            mir::TerminatorKind::CoroutineDrop
            | mir::TerminatorKind::Yield { .. }
            | mir::TerminatorKind::FalseEdge { .. }
            | mir::TerminatorKind::FalseUnwind { .. } => bug!(),
        }

        if let Some(mir::UnwindAction::Terminate(reason)) = terminator.unwind() {
            push_mono_lang_item(self, reason.lang_item());
        }

        self.super_terminator(terminator, location);
    }
}

fn visit_drop_use<'tcx>(
    tcx: TyCtxt<'tcx>,
    ty: Ty<'tcx>,
    is_direct_call: bool,
    source: Span,
    output: &mut MonoItems<'tcx>,
) {
    let instance = Instance::resolve_drop_in_place(tcx, ty);
    visit_instance_use(tcx, instance, is_direct_call, source, output);
}

/// For every call of this function in the visitor, make sure there is a matching call in the
/// `mentioned_items` pass!
fn visit_fn_use<'tcx>(
    tcx: TyCtxt<'tcx>,
    ty: Ty<'tcx>,
    is_direct_call: bool,
    source: Span,
    output: &mut MonoItems<'tcx>,
) {
    if let ty::FnDef(def_id, args) = *ty.kind() {
        let instance = if is_direct_call {
            ty::Instance::expect_resolve(
                tcx,
                ty::TypingEnv::fully_monomorphized(),
                def_id,
                args,
                source,
            )
        } else {
            match ty::Instance::resolve_for_fn_ptr(
                tcx,
                ty::TypingEnv::fully_monomorphized(),
                def_id,
                args,
            ) {
                Some(instance) => instance,
                _ => bug!("failed to resolve instance for {ty}"),
            }
        };
        visit_instance_use(tcx, instance, is_direct_call, source, output);
    }
}

fn visit_instance_use<'tcx>(
    tcx: TyCtxt<'tcx>,
    instance: ty::Instance<'tcx>,
    is_direct_call: bool,
    source: Span,
    output: &mut MonoItems<'tcx>,
) {
    debug!("visit_item_use({:?}, is_direct_call={:?})", instance, is_direct_call);
    if !tcx.should_codegen_locally(instance) {
        return;
    }
    if let Some(intrinsic) = tcx.intrinsic(instance.def_id()) {
        if let Some(_requirement) = ValidityRequirement::from_intrinsic(intrinsic.name) {
            // The intrinsics assert_inhabited, assert_zero_valid, and assert_mem_uninitialized_valid will
            // be lowered in codegen to nothing or a call to panic_nounwind. So if we encounter any
            // of those intrinsics, we need to include a mono item for panic_nounwind, else we may try to
            // codegen a call to that function without generating code for the function itself.
            let def_id = tcx.require_lang_item(LangItem::PanicNounwind, None);
            let panic_instance = Instance::mono(tcx, def_id);
            if tcx.should_codegen_locally(panic_instance) {
                output.push(create_fn_mono_item(tcx, panic_instance, source));
            }
        } else if !intrinsic.must_be_overridden {
            // Codegen the fallback body of intrinsics with fallback bodies.
            // We explicitly skip this otherwise to ensure we get a linker error
            // if anyone tries to call this intrinsic and the codegen backend did not
            // override the implementation.
            let instance = ty::Instance::new(instance.def_id(), instance.args);
            if tcx.should_codegen_locally(instance) {
                output.push(create_fn_mono_item(tcx, instance, source));
            }
        }
    }

    match instance.def {
        ty::InstanceKind::Virtual(..) | ty::InstanceKind::Intrinsic(_) => {
            if !is_direct_call {
                bug!("{:?} being reified", instance);
            }
        }
        ty::InstanceKind::ThreadLocalShim(..) => {
            bug!("{:?} being reified", instance);
        }
        ty::InstanceKind::DropGlue(_, None) | ty::InstanceKind::AsyncDropGlueCtorShim(_, None) => {
            // Don't need to emit noop drop glue if we are calling directly.
            if !is_direct_call {
                output.push(create_fn_mono_item(tcx, instance, source));
            }
        }
        ty::InstanceKind::DropGlue(_, Some(_))
        | ty::InstanceKind::AsyncDropGlueCtorShim(_, Some(_))
        | ty::InstanceKind::VTableShim(..)
        | ty::InstanceKind::ReifyShim(..)
        | ty::InstanceKind::ClosureOnceShim { .. }
        | ty::InstanceKind::ConstructCoroutineInClosureShim { .. }
        | ty::InstanceKind::Item(..)
        | ty::InstanceKind::FnPtrShim(..)
        | ty::InstanceKind::CloneShim(..)
        | ty::InstanceKind::FnPtrAddrShim(..) => {
            output.push(create_fn_mono_item(tcx, instance, source));
        }
    }
}

/// Returns `true` if we should codegen an instance in the local crate, or returns `false` if we
/// can just link to the upstream crate and therefore don't need a mono item.
fn should_codegen_locally<'tcx>(tcx: TyCtxt<'tcx>, instance: Instance<'tcx>) -> bool {
    let Some(def_id) = instance.def.def_id_if_not_guaranteed_local_codegen() else {
        return true;
    };

    if tcx.is_foreign_item(def_id) {
        // Foreign items are always linked against, there's no way of instantiating them.
        return false;
    }

    if tcx.def_kind(def_id).has_codegen_attrs()
        && matches!(tcx.codegen_fn_attrs(def_id).inline, InlineAttr::Force { .. })
    {
        // `#[rustc_force_inline]` items should never be codegened. This should be caught by
        // the MIR validator.
        tcx.delay_bug("attempt to codegen `#[rustc_force_inline]` item");
    }

    if def_id.is_local() {
        // Local items cannot be referred to locally without monomorphizing them locally.
        return true;
    }

    if tcx.is_reachable_non_generic(def_id) || instance.upstream_monomorphization(tcx).is_some() {
        // We can link to the item in question, no instance needed in this crate.
        return false;
    }

    if let DefKind::Static { .. } = tcx.def_kind(def_id) {
        // We cannot monomorphize statics from upstream crates.
        return false;
    }

    if !tcx.is_mir_available(def_id) {
        tcx.dcx().emit_fatal(NoOptimizedMir {
            span: tcx.def_span(def_id),
            crate_name: tcx.crate_name(def_id.krate),
        });
    }

    true
}

/// For a given pair of source and target type that occur in an unsizing coercion,
/// this function finds the pair of types that determines the vtable linking
/// them.
///
/// For example, the source type might be `&SomeStruct` and the target type
/// might be `&dyn SomeTrait` in a cast like:
///
/// ```rust,ignore (not real code)
/// let src: &SomeStruct = ...;
/// let target = src as &dyn SomeTrait;
/// ```
///
/// Then the output of this function would be (SomeStruct, SomeTrait) since for
/// constructing the `target` wide-pointer we need the vtable for that pair.
///
/// Things can get more complicated though because there's also the case where
/// the unsized type occurs as a field:
///
/// ```rust
/// struct ComplexStruct<T: ?Sized> {
///    a: u32,
///    b: f64,
///    c: T
/// }
/// ```
///
/// In this case, if `T` is sized, `&ComplexStruct<T>` is a thin pointer. If `T`
/// is unsized, `&SomeStruct` is a wide pointer, and the vtable it points to is
/// for the pair of `T` (which is a trait) and the concrete type that `T` was
/// originally coerced from:
///
/// ```rust,ignore (not real code)
/// let src: &ComplexStruct<SomeStruct> = ...;
/// let target = src as &ComplexStruct<dyn SomeTrait>;
/// ```
///
/// Again, we want this `find_vtable_types_for_unsizing()` to provide the pair
/// `(SomeStruct, SomeTrait)`.
///
/// Finally, there is also the case of custom unsizing coercions, e.g., for
/// smart pointers such as `Rc` and `Arc`.
fn find_vtable_types_for_unsizing<'tcx>(
    tcx: TyCtxtAt<'tcx>,
    source_ty: Ty<'tcx>,
    target_ty: Ty<'tcx>,
) -> (Ty<'tcx>, Ty<'tcx>) {
    let ptr_vtable = |inner_source: Ty<'tcx>, inner_target: Ty<'tcx>| {
        let typing_env = ty::TypingEnv::fully_monomorphized();
        let type_has_metadata = |ty: Ty<'tcx>| -> bool {
            if ty.is_sized(tcx.tcx, typing_env) {
                return false;
            }
            let tail = tcx.struct_tail_for_codegen(ty, typing_env);
            match tail.kind() {
                ty::Foreign(..) => false,
                ty::Str | ty::Slice(..) | ty::Dynamic(..) => true,
                _ => bug!("unexpected unsized tail: {:?}", tail),
            }
        };
        if type_has_metadata(inner_source) {
            (inner_source, inner_target)
        } else {
            tcx.struct_lockstep_tails_for_codegen(inner_source, inner_target, typing_env)
        }
    };

    match (source_ty.kind(), target_ty.kind()) {
        (&ty::Ref(_, a, _), &ty::Ref(_, b, _) | &ty::RawPtr(b, _))
        | (&ty::RawPtr(a, _), &ty::RawPtr(b, _)) => ptr_vtable(a, b),
        (_, _)
            if let Some(source_boxed) = source_ty.boxed_ty()
                && let Some(target_boxed) = target_ty.boxed_ty() =>
        {
            ptr_vtable(source_boxed, target_boxed)
        }

        // T as dyn* Trait
        (_, &ty::Dynamic(_, _, ty::DynStar)) => ptr_vtable(source_ty, target_ty),

        (&ty::Adt(source_adt_def, source_args), &ty::Adt(target_adt_def, target_args)) => {
            assert_eq!(source_adt_def, target_adt_def);

            let CustomCoerceUnsized::Struct(coerce_index) =
                match crate::custom_coerce_unsize_info(tcx, source_ty, target_ty) {
                    Ok(ccu) => ccu,
                    Err(e) => {
                        let e = Ty::new_error(tcx.tcx, e);
                        return (e, e);
                    }
                };

            let source_fields = &source_adt_def.non_enum_variant().fields;
            let target_fields = &target_adt_def.non_enum_variant().fields;

            assert!(
                coerce_index.index() < source_fields.len()
                    && source_fields.len() == target_fields.len()
            );

            find_vtable_types_for_unsizing(
                tcx,
                source_fields[coerce_index].ty(*tcx, source_args),
                target_fields[coerce_index].ty(*tcx, target_args),
            )
        }
        _ => bug!(
            "find_vtable_types_for_unsizing: invalid coercion {:?} -> {:?}",
            source_ty,
            target_ty
        ),
    }
}

#[instrument(skip(tcx), level = "debug", ret)]
fn create_fn_mono_item<'tcx>(
    tcx: TyCtxt<'tcx>,
    instance: Instance<'tcx>,
    source: Span,
) -> Spanned<MonoItem<'tcx>> {
    let def_id = instance.def_id();
    if tcx.sess.opts.unstable_opts.profile_closures
        && def_id.is_local()
        && tcx.is_closure_like(def_id)
    {
        crate::util::dump_closure_profile(tcx, instance);
    }

    respan(source, MonoItem::Fn(instance))
}

/// Creates a `MonoItem` for each method that is referenced by the vtable for
/// the given trait/impl pair.
fn create_mono_items_for_vtable_methods<'tcx>(
    tcx: TyCtxt<'tcx>,
    trait_ty: Ty<'tcx>,
    impl_ty: Ty<'tcx>,
    source: Span,
    output: &mut MonoItems<'tcx>,
) {
    assert!(!trait_ty.has_escaping_bound_vars() && !impl_ty.has_escaping_bound_vars());

    let ty::Dynamic(trait_ty, ..) = trait_ty.kind() else {
        bug!("create_mono_items_for_vtable_methods: {trait_ty:?} not a trait type");
    };
    if let Some(principal) = trait_ty.principal() {
        let trait_ref =
            tcx.instantiate_bound_regions_with_erased(principal.with_self_ty(tcx, impl_ty));
        assert!(!trait_ref.has_escaping_bound_vars());

        // Walk all methods of the trait, including those of its supertraits
        let entries = tcx.vtable_entries(trait_ref);
        debug!(?entries);
        let methods = entries
            .iter()
            .filter_map(|entry| match entry {
                VtblEntry::MetadataDropInPlace
                | VtblEntry::MetadataSize
                | VtblEntry::MetadataAlign
                | VtblEntry::Vacant => None,
                VtblEntry::TraitVPtr(_) => {
                    // all super trait items already covered, so skip them.
                    None
                }
                VtblEntry::Method(instance) => {
                    Some(*instance).filter(|instance| tcx.should_codegen_locally(*instance))
                }
            })
            .map(|item| create_fn_mono_item(tcx, item, source));
        output.extend(methods);
    }

    // Also add the destructor.
    visit_drop_use(tcx, impl_ty, false, source, output);
}

/// Scans the CTFE alloc in order to find function pointers and statics that must be monomorphized.
fn collect_alloc<'tcx>(tcx: TyCtxt<'tcx>, alloc_id: AllocId, output: &mut MonoItems<'tcx>) {
    match tcx.global_alloc(alloc_id) {
        GlobalAlloc::Static(def_id) => {
            assert!(!tcx.is_thread_local_static(def_id));
            let instance = Instance::mono(tcx, def_id);
            if tcx.should_codegen_locally(instance) {
                trace!("collecting static {:?}", def_id);
                output.push(dummy_spanned(MonoItem::Static(def_id)));
            }
        }
        GlobalAlloc::Memory(alloc) => {
            trace!("collecting {:?} with {:#?}", alloc_id, alloc);
            let ptrs = alloc.inner().provenance().ptrs();
            // avoid `ensure_sufficient_stack` in the common case of "no pointers"
            if !ptrs.is_empty() {
                rustc_data_structures::stack::ensure_sufficient_stack(move || {
                    for &prov in ptrs.values() {
                        collect_alloc(tcx, prov.alloc_id(), output);
                    }
                });
            }
        }
        GlobalAlloc::Function { instance, .. } => {
            if tcx.should_codegen_locally(instance) {
                trace!("collecting {:?} with {:#?}", alloc_id, instance);
                output.push(create_fn_mono_item(tcx, instance, DUMMY_SP));
            }
        }
        GlobalAlloc::VTable(ty, dyn_ty) => {
            let alloc_id = tcx.vtable_allocation((
                ty,
                dyn_ty
                    .principal()
                    .map(|principal| tcx.instantiate_bound_regions_with_erased(principal)),
            ));
            collect_alloc(tcx, alloc_id, output)
        }
    }
}

/// Scans the MIR in order to find function calls, closures, and drop-glue.
///
/// Anything that's found is added to `output`. Furthermore the "mentioned items" of the MIR are returned.
#[instrument(skip(tcx), level = "debug")]
fn collect_items_of_instance<'tcx>(
    tcx: TyCtxt<'tcx>,
    instance: Instance<'tcx>,
    mode: CollectionMode,
) -> (MonoItems<'tcx>, MonoItems<'tcx>) {
    // This item is getting monomorphized, do mono-time checks.
    tcx.ensure_ok().check_mono_item(instance);

    let body = tcx.instance_mir(instance.def);
    // Naively, in "used" collection mode, all functions get added to *both* `used_items` and
    // `mentioned_items`. Mentioned items processing will then notice that they have already been
    // visited, but at that point each mentioned item has been monomorphized, added to the
    // `mentioned_items` worklist, and checked in the global set of visited items. To remove that
    // overhead, we have a special optimization that avoids adding items to `mentioned_items` when
    // they are already added in `used_items`. We could just scan `used_items`, but that's a linear
    // scan and not very efficient. Furthermore we can only do that *after* monomorphizing the
    // mentioned item. So instead we collect all pre-monomorphized `MentionedItem` that were already
    // added to `used_items` in a hash set, which can efficiently query in the
    // `body.mentioned_items` loop below without even having to monomorphize the item.
    let mut used_items = MonoItems::new();
    let mut mentioned_items = MonoItems::new();
    let mut used_mentioned_items = Default::default();
    let mut collector = MirUsedCollector {
        tcx,
        body,
        used_items: &mut used_items,
        used_mentioned_items: &mut used_mentioned_items,
        instance,
    };

    if mode == CollectionMode::UsedItems {
        for (bb, data) in traversal::mono_reachable(body, tcx, instance) {
            collector.visit_basic_block_data(bb, data)
        }
    }

    // Always visit all `required_consts`, so that we evaluate them and abort compilation if any of
    // them errors.
    for const_op in body.required_consts() {
        if let Some(val) = collector.eval_constant(const_op) {
            collect_const_value(tcx, val, &mut mentioned_items);
        }
    }

    // Always gather mentioned items. We try to avoid processing items that we have already added to
    // `used_items` above.
    for item in body.mentioned_items() {
        if !collector.used_mentioned_items.contains(&item.node) {
            let item_mono = collector.monomorphize(item.node);
            visit_mentioned_item(tcx, &item_mono, item.span, &mut mentioned_items);
        }
    }

    (used_items, mentioned_items)
}

fn items_of_instance<'tcx>(
    tcx: TyCtxt<'tcx>,
    (instance, mode): (Instance<'tcx>, CollectionMode),
) -> (&'tcx [Spanned<MonoItem<'tcx>>], &'tcx [Spanned<MonoItem<'tcx>>]) {
    let (used_items, mentioned_items) = collect_items_of_instance(tcx, instance, mode);

    let used_items = tcx.arena.alloc_from_iter(used_items);
    let mentioned_items = tcx.arena.alloc_from_iter(mentioned_items);

    (used_items, mentioned_items)
}

/// `item` must be already monomorphized.
#[instrument(skip(tcx, span, output), level = "debug")]
fn visit_mentioned_item<'tcx>(
    tcx: TyCtxt<'tcx>,
    item: &MentionedItem<'tcx>,
    span: Span,
    output: &mut MonoItems<'tcx>,
) {
    match *item {
        MentionedItem::Fn(ty) => {
            if let ty::FnDef(def_id, args) = *ty.kind() {
                let instance = Instance::expect_resolve(
                    tcx,
                    ty::TypingEnv::fully_monomorphized(),
                    def_id,
                    args,
                    span,
                );
                // `visit_instance_use` was written for "used" item collection but works just as well
                // for "mentioned" item collection.
                // We can set `is_direct_call`; that just means we'll skip a bunch of shims that anyway
                // can't have their own failing constants.
                visit_instance_use(tcx, instance, /*is_direct_call*/ true, span, output);
            }
        }
        MentionedItem::Drop(ty) => {
            visit_drop_use(tcx, ty, /*is_direct_call*/ true, span, output);
        }
        MentionedItem::UnsizeCast { source_ty, target_ty } => {
            let (source_ty, target_ty) =
                find_vtable_types_for_unsizing(tcx.at(span), source_ty, target_ty);
            // This could also be a different Unsize instruction, like
            // from a fixed sized array to a slice. But we are only
            // interested in things that produce a vtable.
            if (target_ty.is_trait() && !source_ty.is_trait())
                || (target_ty.is_dyn_star() && !source_ty.is_dyn_star())
            {
                create_mono_items_for_vtable_methods(tcx, target_ty, source_ty, span, output);
            }
        }
        MentionedItem::Closure(source_ty) => {
            if let ty::Closure(def_id, args) = *source_ty.kind() {
                let instance =
                    Instance::resolve_closure(tcx, def_id, args, ty::ClosureKind::FnOnce);
                if tcx.should_codegen_locally(instance) {
                    output.push(create_fn_mono_item(tcx, instance, span));
                }
            } else {
                bug!()
            }
        }
    }
}

#[instrument(skip(tcx, output), level = "debug")]
fn collect_const_value<'tcx>(
    tcx: TyCtxt<'tcx>,
    value: mir::ConstValue<'tcx>,
    output: &mut MonoItems<'tcx>,
) {
    match value {
        mir::ConstValue::Scalar(Scalar::Ptr(ptr, _size)) => {
            collect_alloc(tcx, ptr.provenance.alloc_id(), output)
        }
        mir::ConstValue::Indirect { alloc_id, .. } => collect_alloc(tcx, alloc_id, output),
        mir::ConstValue::Slice { data, meta: _ } => {
            for &prov in data.inner().provenance().ptrs().values() {
                collect_alloc(tcx, prov.alloc_id(), output);
            }
        }
        _ => {}
    }
}

//=-----------------------------------------------------------------------------
// Root Collection
//=-----------------------------------------------------------------------------

// Find all non-generic items by walking the HIR. These items serve as roots to
// start monomorphizing from.
#[instrument(skip(tcx, mode), level = "debug")]
fn collect_roots(tcx: TyCtxt<'_>, mode: MonoItemCollectionStrategy) -> Vec<MonoItem<'_>> {
    debug!("collecting roots");
    let mut roots = MonoItems::new();

    {
        let entry_fn = tcx.entry_fn(());

        debug!("collect_roots: entry_fn = {:?}", entry_fn);

        let mut collector = RootCollector { tcx, strategy: mode, entry_fn, output: &mut roots };

        let crate_items = tcx.hir_crate_items(());

        for id in crate_items.free_items() {
            collector.process_item(id);
        }

        for id in crate_items.impl_items() {
            collector.process_impl_item(id);
        }

        for id in crate_items.nested_bodies() {
            collector.process_nested_body(id);
        }

        collector.push_extra_entry_roots();
    }

    // We can only codegen items that are instantiable - items all of
    // whose predicates hold. Luckily, items that aren't instantiable
    // can't actually be used, so we can just skip codegenning them.
    roots
        .into_iter()
        .filter_map(|Spanned { node: mono_item, .. }| {
            mono_item.is_instantiable(tcx).then_some(mono_item)
        })
        .collect()
}

struct RootCollector<'a, 'tcx> {
    tcx: TyCtxt<'tcx>,
    strategy: MonoItemCollectionStrategy,
    output: &'a mut MonoItems<'tcx>,
    entry_fn: Option<(DefId, EntryFnType)>,
}

impl<'v> RootCollector<'_, 'v> {
    fn process_item(&mut self, id: hir::ItemId) {
        match self.tcx.def_kind(id.owner_id) {
            DefKind::Enum | DefKind::Struct | DefKind::Union => {
                if self.strategy == MonoItemCollectionStrategy::Eager
                    && !self.tcx.generics_of(id.owner_id).requires_monomorphization(self.tcx)
                {
                    debug!("RootCollector: ADT drop-glue for `{id:?}`",);
                    let id_args =
                        ty::GenericArgs::for_item(self.tcx, id.owner_id.to_def_id(), |param, _| {
                            match param.kind {
                                GenericParamDefKind::Lifetime => {
                                    self.tcx.lifetimes.re_erased.into()
                                }
                                GenericParamDefKind::Type { .. }
                                | GenericParamDefKind::Const { .. } => {
                                    unreachable!(
                                        "`own_requires_monomorphization` check means that \
                                we should have no type/const params"
                                    )
                                }
                            }
                        });

                    // This type is impossible to instantiate, so we should not try to
                    // generate a `drop_in_place` instance for it.
                    if self.tcx.instantiate_and_check_impossible_predicates((
                        id.owner_id.to_def_id(),
                        id_args,
                    )) {
                        return;
                    }

                    let ty =
                        self.tcx.type_of(id.owner_id.to_def_id()).instantiate(self.tcx, id_args);
                    assert!(!ty.has_non_region_param());
                    visit_drop_use(self.tcx, ty, true, DUMMY_SP, self.output);
                }
            }
            DefKind::GlobalAsm => {
                debug!(
                    "RootCollector: ItemKind::GlobalAsm({})",
                    self.tcx.def_path_str(id.owner_id)
                );
                self.output.push(dummy_spanned(MonoItem::GlobalAsm(id)));
            }
            DefKind::Static { .. } => {
                let def_id = id.owner_id.to_def_id();
                debug!("RootCollector: ItemKind::Static({})", self.tcx.def_path_str(def_id));
                self.output.push(dummy_spanned(MonoItem::Static(def_id)));
            }
            DefKind::Const => {
                // Const items only generate mono items if they are actually used somewhere.
                // Just declaring them is insufficient.

                // But even just declaring them must collect the items they refer to
                // unless their generics require monomorphization.
                if !self.tcx.generics_of(id.owner_id).requires_monomorphization(self.tcx)
                    && let Ok(val) = self.tcx.const_eval_poly(id.owner_id.to_def_id())
                {
                    collect_const_value(self.tcx, val, self.output);
                }
            }
            DefKind::Impl { .. } => {
                if self.strategy == MonoItemCollectionStrategy::Eager {
                    create_mono_items_for_default_impls(self.tcx, id, self.output);
                }
            }
            DefKind::Fn => {
                self.push_if_root(id.owner_id.def_id);
            }
            _ => {}
        }
    }

    fn process_impl_item(&mut self, id: hir::ImplItemId) {
        if matches!(self.tcx.def_kind(id.owner_id), DefKind::AssocFn) {
            self.push_if_root(id.owner_id.def_id);
        }
    }

    fn process_nested_body(&mut self, def_id: LocalDefId) {
        match self.tcx.def_kind(def_id) {
            DefKind::Closure => {
                if self.strategy == MonoItemCollectionStrategy::Eager
                    && !self
                        .tcx
                        .generics_of(self.tcx.typeck_root_def_id(def_id.to_def_id()))
                        .requires_monomorphization(self.tcx)
                {
                    let instance = match *self.tcx.type_of(def_id).instantiate_identity().kind() {
                        ty::Closure(def_id, args)
                        | ty::Coroutine(def_id, args)
                        | ty::CoroutineClosure(def_id, args) => {
                            Instance::new(def_id, self.tcx.erase_regions(args))
                        }
                        _ => unreachable!(),
                    };
                    let Ok(instance) = self.tcx.try_normalize_erasing_regions(
                        ty::TypingEnv::fully_monomorphized(),
                        instance,
                    ) else {
                        // Don't ICE on an impossible-to-normalize closure.
                        return;
                    };
                    let mono_item = create_fn_mono_item(self.tcx, instance, DUMMY_SP);
                    if mono_item.node.is_instantiable(self.tcx) {
                        self.output.push(mono_item);
                    }
                }
            }
            _ => {}
        }
    }

    fn is_root(&self, def_id: LocalDefId) -> bool {
        !self.tcx.generics_of(def_id).requires_monomorphization(self.tcx)
            && match self.strategy {
                MonoItemCollectionStrategy::Eager => {
                    !matches!(self.tcx.codegen_fn_attrs(def_id).inline, InlineAttr::Force { .. })
                }
                MonoItemCollectionStrategy::Lazy => {
                    self.entry_fn.and_then(|(id, _)| id.as_local()) == Some(def_id)
                        || self.tcx.is_reachable_non_generic(def_id)
                        || self
                            .tcx
                            .codegen_fn_attrs(def_id)
                            .flags
                            .contains(CodegenFnAttrFlags::RUSTC_STD_INTERNAL_SYMBOL)
                }
            }
    }

    /// If `def_id` represents a root, pushes it onto the list of
    /// outputs. (Note that all roots must be monomorphic.)
    #[instrument(skip(self), level = "debug")]
    fn push_if_root(&mut self, def_id: LocalDefId) {
        if self.is_root(def_id) {
            debug!("found root");

            let instance = Instance::mono(self.tcx, def_id.to_def_id());
            self.output.push(create_fn_mono_item(self.tcx, instance, DUMMY_SP));
        }
    }

    /// As a special case, when/if we encounter the
    /// `main()` function, we also have to generate a
    /// monomorphized copy of the start lang item based on
    /// the return type of `main`. This is not needed when
    /// the user writes their own `start` manually.
    fn push_extra_entry_roots(&mut self) {
        let Some((main_def_id, EntryFnType::Main { .. })) = self.entry_fn else {
            return;
        };

        let Some(start_def_id) = self.tcx.lang_items().start_fn() else {
            self.tcx.dcx().emit_fatal(errors::StartNotFound);
        };
        let main_ret_ty = self.tcx.fn_sig(main_def_id).no_bound_vars().unwrap().output();

        // Given that `main()` has no arguments,
        // then its return type cannot have
        // late-bound regions, since late-bound
        // regions must appear in the argument
        // listing.
        let main_ret_ty = self.tcx.normalize_erasing_regions(
            ty::TypingEnv::fully_monomorphized(),
            main_ret_ty.no_bound_vars().unwrap(),
        );

        let start_instance = Instance::expect_resolve(
            self.tcx,
            ty::TypingEnv::fully_monomorphized(),
            start_def_id,
            self.tcx.mk_args(&[main_ret_ty.into()]),
            DUMMY_SP,
        );

        self.output.push(create_fn_mono_item(self.tcx, start_instance, DUMMY_SP));
    }
}

#[instrument(level = "debug", skip(tcx, output))]
fn create_mono_items_for_default_impls<'tcx>(
    tcx: TyCtxt<'tcx>,
    item: hir::ItemId,
    output: &mut MonoItems<'tcx>,
) {
    let Some(impl_) = tcx.impl_trait_header(item.owner_id) else {
        return;
    };

    if matches!(impl_.polarity, ty::ImplPolarity::Negative) {
        return;
    }

    if tcx.generics_of(item.owner_id).own_requires_monomorphization() {
        return;
    }

    // Lifetimes never affect trait selection, so we are allowed to eagerly
    // instantiate an instance of an impl method if the impl (and method,
    // which we check below) is only parameterized over lifetime. In that case,
    // we use the ReErased, which has no lifetime information associated with
    // it, to validate whether or not the impl is legal to instantiate at all.
    let only_region_params = |param: &ty::GenericParamDef, _: &_| match param.kind {
        GenericParamDefKind::Lifetime => tcx.lifetimes.re_erased.into(),
        GenericParamDefKind::Type { .. } | GenericParamDefKind::Const { .. } => {
            unreachable!(
                "`own_requires_monomorphization` check means that \
                we should have no type/const params"
            )
        }
    };
    let impl_args = GenericArgs::for_item(tcx, item.owner_id.to_def_id(), only_region_params);
    let trait_ref = impl_.trait_ref.instantiate(tcx, impl_args);

    // Unlike 'lazy' monomorphization that begins by collecting items transitively
    // called by `main` or other global items, when eagerly monomorphizing impl
    // items, we never actually check that the predicates of this impl are satisfied
    // in a empty param env (i.e. with no assumptions).
    //
    // Even though this impl has no type or const generic parameters, because we don't
    // consider higher-ranked predicates such as `for<'a> &'a mut [u8]: Copy` to
    // be trivially false. We must now check that the impl has no impossible-to-satisfy
    // predicates.
    if tcx.instantiate_and_check_impossible_predicates((item.owner_id.to_def_id(), impl_args)) {
        return;
    }

    let typing_env = ty::TypingEnv::fully_monomorphized();
    let trait_ref = tcx.normalize_erasing_regions(typing_env, trait_ref);
    let overridden_methods = tcx.impl_item_implementor_ids(item.owner_id);
    for method in tcx.provided_trait_methods(trait_ref.def_id) {
        if overridden_methods.contains_key(&method.def_id) {
            continue;
        }

        if tcx.generics_of(method.def_id).own_requires_monomorphization() {
            continue;
        }

        // As mentioned above, the method is legal to eagerly instantiate if it
        // only has lifetime generic parameters. This is validated by calling
        // `own_requires_monomorphization` on both the impl and method.
        let args = trait_ref.args.extend_to(tcx, method.def_id, only_region_params);
        let instance = ty::Instance::expect_resolve(tcx, typing_env, method.def_id, args, DUMMY_SP);

        let mono_item = create_fn_mono_item(tcx, instance, DUMMY_SP);
        if mono_item.node.is_instantiable(tcx) && tcx.should_codegen_locally(instance) {
            output.push(mono_item);
        }
    }
}

//=-----------------------------------------------------------------------------
// Top-level entry point, tying it all together
//=-----------------------------------------------------------------------------

#[instrument(skip(tcx, strategy), level = "debug")]
pub(crate) fn collect_crate_mono_items<'tcx>(
    tcx: TyCtxt<'tcx>,
    strategy: MonoItemCollectionStrategy,
) -> (Vec<MonoItem<'tcx>>, UsageMap<'tcx>) {
    let _prof_timer = tcx.prof.generic_activity("monomorphization_collector");

    let roots = tcx
        .sess
        .time("monomorphization_collector_root_collections", || collect_roots(tcx, strategy));

    debug!("building mono item graph, beginning at roots");

    let mut state = SharedState {
        visited: MTLock::new(UnordSet::default()),
        mentioned: MTLock::new(UnordSet::default()),
        usage_map: MTLock::new(UsageMap::new()),
    };
    let recursion_limit = tcx.recursion_limit();

    {
        let state: LRef<'_, _> = &mut state;

        tcx.sess.time("monomorphization_collector_graph_walk", || {
            par_for_each_in(roots, |root| {
                let mut recursion_depths = DefIdMap::default();
                collect_items_rec(
                    tcx,
                    dummy_spanned(root),
                    state,
                    &mut recursion_depths,
                    recursion_limit,
                    CollectionMode::UsedItems,
                );
            });
        });
    }

    // The set of MonoItems was created in an inherently indeterministic order because
    // of parallelism. We sort it here to ensure that the output is deterministic.
    let mono_items = tcx.with_stable_hashing_context(move |ref hcx| {
        state.visited.into_inner().into_sorted(hcx, true)
    });

    (mono_items, state.usage_map.into_inner())
}

pub(crate) fn provide(providers: &mut Providers) {
    providers.hooks.should_codegen_locally = should_codegen_locally;
    providers.items_of_instance = items_of_instance;
}<|MERGE_RESOLUTION|>--- conflicted
+++ resolved
@@ -479,11 +479,7 @@
             recursion_depth_reset = None;
 
             let item = tcx.hir_item(item_id);
-<<<<<<< HEAD
-            if let hir::ItemKind::GlobalAsm(asm) = item.kind {
-=======
             if let hir::ItemKind::GlobalAsm { asm, .. } = item.kind {
->>>>>>> a4a9fb41
                 for (op, op_sp) in asm.operands {
                     match *op {
                         hir::InlineAsmOperand::Const { .. } => {
