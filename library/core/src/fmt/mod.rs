--- conflicted
+++ resolved
@@ -18,6 +18,7 @@
 #[cfg(no_fp_fmt_parse)]
 mod nofloat;
 mod num;
+mod rt;
 
 #[stable(feature = "fmt_flags_align", since = "1.28.0")]
 #[cfg_attr(not(test), rustc_diagnostic_item = "Alignment")]
@@ -38,12 +39,6 @@
 #[stable(feature = "debug_builders", since = "1.2.0")]
 pub use self::builders::{DebugList, DebugMap, DebugSet, DebugStruct, DebugTuple};
 
-#[unstable(feature = "fmt_internals", reason = "internal to format_args!", issue = "none")]
-#[doc(hidden)]
-pub mod rt {
-    pub mod v1;
-}
-
 /// The type returned by formatter methods.
 ///
 /// # Examples
@@ -227,7 +222,7 @@
 pub struct Formatter<'a> {
     flags: u32,
     fill: char,
-    align: rt::v1::Alignment,
+    align: rt::Alignment,
     width: Option<usize>,
     precision: Option<usize>,
 
@@ -248,7 +243,7 @@
         Formatter {
             flags: 0,
             fill: ' ',
-            align: rt::v1::Alignment::Unknown,
+            align: rt::Alignment::Unknown,
             width: None,
             precision: None,
             buf,
@@ -256,145 +251,48 @@
     }
 }
 
-// NB. Argument is essentially an optimized partially applied formatting function,
-// equivalent to `exists T.(&T, fn(&T, &mut Formatter<'_>) -> Result`.
-
-extern "C" {
-    type Opaque;
-}
-
-/// This struct represents the generic "argument" which is taken by the Xprintf
-/// family of functions. It contains a function to format the given value. At
-/// compile time it is ensured that the function and the value have the correct
-/// types, and then this struct is used to canonicalize arguments to one type.
-#[lang = "format_argument"]
+/// This structure represents a safely precompiled version of a format string
+/// and its arguments. This cannot be generated at runtime because it cannot
+/// safely be done, so no constructors are given and the fields are private
+/// to prevent modification.
+///
+/// The [`format_args!`] macro will safely create an instance of this structure.
+/// The macro validates the format string at compile-time so usage of the
+/// [`write()`] and [`format()`] functions can be safely performed.
+///
+/// You can use the `Arguments<'a>` that [`format_args!`] returns in `Debug`
+/// and `Display` contexts as seen below. The example also shows that `Debug`
+/// and `Display` format to the same thing: the interpolated format string
+/// in `format_args!`.
+///
+/// ```rust
+/// let debug = format!("{:?}", format_args!("{} foo {:?}", 1, 2));
+/// let display = format!("{}", format_args!("{} foo {:?}", 1, 2));
+/// assert_eq!("1 foo 2", display);
+/// assert_eq!(display, debug);
+/// ```
+///
+/// [`format()`]: ../../std/fmt/fn.format.html
+#[lang = "format_arguments"]
+#[stable(feature = "rust1", since = "1.0.0")]
 #[derive(Copy, Clone)]
-#[allow(missing_debug_implementations)]
-#[unstable(feature = "fmt_internals", reason = "internal to format_args!", issue = "none")]
+pub struct Arguments<'a> {
+    // Format string pieces to print.
+    pieces: &'a [&'static str],
+
+    // Placeholder specs, or `None` if all specs are default (as in "{}{}").
+    fmt: Option<&'a [rt::Placeholder]>,
+
+    // Dynamic arguments for interpolation, to be interleaved with string
+    // pieces. (Every argument is preceded by a string piece.)
+    args: &'a [rt::Argument<'a>],
+}
+
+/// Used by the format_args!() macro to create a fmt::Arguments object.
 #[doc(hidden)]
-pub struct ArgumentV1<'a> {
-    value: &'a Opaque,
-    formatter: fn(&Opaque, &mut Formatter<'_>) -> Result,
-}
-
-/// This struct represents the unsafety of constructing an `Arguments`.
-/// It exists, rather than an unsafe function, in order to simplify the expansion
-/// of `format_args!(..)` and reduce the scope of the `unsafe` block.
-#[lang = "format_unsafe_arg"]
-#[allow(missing_debug_implementations)]
-#[doc(hidden)]
-#[unstable(feature = "fmt_internals", reason = "internal to format_args!", issue = "none")]
-pub struct UnsafeArg {
-    _private: (),
-}
-
-impl UnsafeArg {
-    /// See documentation where `UnsafeArg` is required to know when it is safe to
-    /// create and use `UnsafeArg`.
-    #[doc(hidden)]
-    #[unstable(feature = "fmt_internals", reason = "internal to format_args!", issue = "none")]
-    #[inline(always)]
-    pub unsafe fn new() -> Self {
-        Self { _private: () }
-    }
-}
-
-// This guarantees a single stable value for the function pointer associated with
-// indices/counts in the formatting infrastructure.
-//
-// Note that a function defined as such would not be correct as functions are
-// always tagged unnamed_addr with the current lowering to LLVM IR, so their
-// address is not considered important to LLVM and as such the as_usize cast
-// could have been miscompiled. In practice, we never call as_usize on non-usize
-// containing data (as a matter of static generation of the formatting
-// arguments), so this is merely an additional check.
-//
-// We primarily want to ensure that the function pointer at `USIZE_MARKER` has
-// an address corresponding *only* to functions that also take `&usize` as their
-// first argument. The read_volatile here ensures that we can safely ready out a
-// usize from the passed reference and that this address does not point at a
-// non-usize taking function.
-#[unstable(feature = "fmt_internals", reason = "internal to format_args!", issue = "none")]
-static USIZE_MARKER: fn(&usize, &mut Formatter<'_>) -> Result = |ptr, _| {
-    // SAFETY: ptr is a reference
-    let _v: usize = unsafe { crate::ptr::read_volatile(ptr) };
-    loop {}
-};
-
-macro_rules! arg_new {
-    ($f: ident, $t: ident) => {
-        #[doc(hidden)]
-        #[unstable(feature = "fmt_internals", reason = "internal to format_args!", issue = "none")]
-        #[inline]
-        pub fn $f<'b, T: $t>(x: &'b T) -> ArgumentV1<'_> {
-            Self::new(x, $t::fmt)
-        }
-    };
-}
-
-#[rustc_diagnostic_item = "ArgumentV1Methods"]
-impl<'a> ArgumentV1<'a> {
-    #[doc(hidden)]
-    #[unstable(feature = "fmt_internals", reason = "internal to format_args!", issue = "none")]
+#[unstable(feature = "fmt_internals", issue = "none")]
+impl<'a> Arguments<'a> {
     #[inline]
-    pub fn new<'b, T>(x: &'b T, f: fn(&T, &mut Formatter<'_>) -> Result) -> ArgumentV1<'b> {
-        // SAFETY: `mem::transmute(x)` is safe because
-        //     1. `&'b T` keeps the lifetime it originated with `'b`
-        //              (so as to not have an unbounded lifetime)
-        //     2. `&'b T` and `&'b Opaque` have the same memory layout
-        //              (when `T` is `Sized`, as it is here)
-        // `mem::transmute(f)` is safe since `fn(&T, &mut Formatter<'_>) -> Result`
-        // and `fn(&Opaque, &mut Formatter<'_>) -> Result` have the same ABI
-        // (as long as `T` is `Sized`)
-        unsafe { ArgumentV1 { formatter: mem::transmute(f), value: mem::transmute(x) } }
-    }
-
-    arg_new!(new_display, Display);
-    arg_new!(new_debug, Debug);
-    arg_new!(new_octal, Octal);
-    arg_new!(new_lower_hex, LowerHex);
-    arg_new!(new_upper_hex, UpperHex);
-    arg_new!(new_pointer, Pointer);
-    arg_new!(new_binary, Binary);
-    arg_new!(new_lower_exp, LowerExp);
-    arg_new!(new_upper_exp, UpperExp);
-
-    #[doc(hidden)]
-    #[unstable(feature = "fmt_internals", reason = "internal to format_args!", issue = "none")]
-    pub fn from_usize(x: &usize) -> ArgumentV1<'_> {
-        ArgumentV1::new(x, USIZE_MARKER)
-    }
-
-    fn as_usize(&self) -> Option<usize> {
-        // We are type punning a bit here: USIZE_MARKER only takes an &usize but
-        // formatter takes an &Opaque. Rust understandably doesn't think we should compare
-        // the function pointers if they don't have the same signature, so we cast to
-        // usizes to tell it that we just want to compare addresses.
-        if self.formatter as usize == USIZE_MARKER as usize {
-            // SAFETY: The `formatter` field is only set to USIZE_MARKER if
-            // the value is a usize, so this is safe
-            Some(unsafe { *(self.value as *const _ as *const usize) })
-        } else {
-            None
-        }
-    }
-}
-
-// flags available in the v1 format of format_args
-#[derive(Copy, Clone)]
-enum FlagV1 {
-    SignPlus,
-    SignMinus,
-    Alternate,
-    SignAwareZeroPad,
-    DebugLowerHex,
-    DebugUpperHex,
-}
-
-impl<'a> Arguments<'a> {
-    #[doc(hidden)]
-    #[inline]
-    #[unstable(feature = "fmt_internals", issue = "none")]
     #[rustc_const_unstable(feature = "const_fmt_arguments_new", issue = "none")]
     pub const fn new_const(pieces: &'a [&'static str]) -> Self {
         if pieces.len() > 1 {
@@ -405,52 +303,27 @@
 
     /// When using the format_args!() macro, this function is used to generate the
     /// Arguments structure.
-<<<<<<< HEAD
-    #[cfg(not(bootstrap))]
-    #[doc(hidden)]
-=======
->>>>>>> eb628775
     #[inline]
-    #[unstable(feature = "fmt_internals", reason = "internal to format_args!", issue = "none")]
-    pub fn new_v1(pieces: &'a [&'static str], args: &'a [ArgumentV1<'a>]) -> Arguments<'a> {
+    pub fn new_v1(pieces: &'a [&'static str], args: &'a [rt::Argument<'a>]) -> Arguments<'a> {
         if pieces.len() < args.len() || pieces.len() > args.len() + 1 {
             panic!("invalid args");
         }
         Arguments { pieces, fmt: None, args }
     }
 
-<<<<<<< HEAD
-    #[cfg(bootstrap)]
-    #[doc(hidden)]
-    #[inline]
-    #[unstable(feature = "fmt_internals", reason = "internal to format_args!", issue = "none")]
-    #[rustc_const_unstable(feature = "const_fmt_arguments_new", issue = "none")]
-    pub const fn new_v1(pieces: &'a [&'static str], args: &'a [ArgumentV1<'a>]) -> Arguments<'a> {
-        if pieces.len() < args.len() || pieces.len() > args.len() + 1 {
-            panic!("invalid args");
-        }
-        Arguments { pieces, fmt: None, args }
-    }
-
-=======
->>>>>>> eb628775
     /// This function is used to specify nonstandard formatting parameters.
     ///
-    /// An `UnsafeArg` is required because the following invariants must be held
+    /// An `rt::UnsafeArg` is required because the following invariants must be held
     /// in order for this function to be safe:
     /// 1. The `pieces` slice must be at least as long as `fmt`.
-    /// 2. Every [`rt::v1::Argument::position`] value within `fmt` must be a
-    ///    valid index of `args`.
-    /// 3. Every [`rt::v1::Count::Param`] within `fmt` must contain a valid index of
-    ///    `args`.
-    #[doc(hidden)]
+    /// 2. Every `rt::Placeholder::position` value within `fmt` must be a valid index of `args`.
+    /// 3. Every `rt::Count::Param` within `fmt` must contain a valid index of `args`.
     #[inline]
-    #[unstable(feature = "fmt_internals", reason = "internal to format_args!", issue = "none")]
     pub fn new_v1_formatted(
         pieces: &'a [&'static str],
-        args: &'a [ArgumentV1<'a>],
-        fmt: &'a [rt::v1::Argument],
-        _unsafe_arg: UnsafeArg,
+        args: &'a [rt::Argument<'a>],
+        fmt: &'a [rt::Placeholder],
+        _unsafe_arg: rt::UnsafeArg,
     ) -> Arguments<'a> {
         Arguments { pieces, fmt: Some(fmt), args }
     }
@@ -459,9 +332,7 @@
     ///
     /// This is intended to be used for setting initial `String` capacity
     /// when using `format!`. Note: this is neither the lower nor upper bound.
-    #[doc(hidden)]
     #[inline]
-    #[unstable(feature = "fmt_internals", reason = "internal to format_args!", issue = "none")]
     pub fn estimated_capacity(&self) -> usize {
         let pieces_length: usize = self.pieces.iter().map(|x| x.len()).sum();
 
@@ -479,43 +350,6 @@
             pieces_length.checked_mul(2).unwrap_or(0)
         }
     }
-}
-
-/// This structure represents a safely precompiled version of a format string
-/// and its arguments. This cannot be generated at runtime because it cannot
-/// safely be done, so no constructors are given and the fields are private
-/// to prevent modification.
-///
-/// The [`format_args!`] macro will safely create an instance of this structure.
-/// The macro validates the format string at compile-time so usage of the
-/// [`write()`] and [`format()`] functions can be safely performed.
-///
-/// You can use the `Arguments<'a>` that [`format_args!`] returns in `Debug`
-/// and `Display` contexts as seen below. The example also shows that `Debug`
-/// and `Display` format to the same thing: the interpolated format string
-/// in `format_args!`.
-///
-/// ```rust
-/// let debug = format!("{:?}", format_args!("{} foo {:?}", 1, 2));
-/// let display = format!("{}", format_args!("{} foo {:?}", 1, 2));
-/// assert_eq!("1 foo 2", display);
-/// assert_eq!(display, debug);
-/// ```
-///
-/// [`format()`]: ../../std/fmt/fn.format.html
-#[lang = "format_arguments"]
-#[stable(feature = "rust1", since = "1.0.0")]
-#[derive(Copy, Clone)]
-pub struct Arguments<'a> {
-    // Format string pieces to print.
-    pieces: &'a [&'static str],
-
-    // Placeholder specs, or `None` if all specs are default (as in "{}{}").
-    fmt: Option<&'a [rt::v1::Argument]>,
-
-    // Dynamic arguments for interpolation, to be interleaved with string
-    // pieces. (Every argument is preceded by a string piece.)
-    args: &'a [ArgumentV1<'a>],
 }
 
 impl<'a> Arguments<'a> {
@@ -1257,7 +1091,7 @@
                 if !piece.is_empty() {
                     formatter.buf.write_str(*piece)?;
                 }
-                (arg.formatter)(arg.value, &mut formatter)?;
+                arg.fmt(&mut formatter)?;
                 idx += 1;
             }
         }
@@ -1287,15 +1121,15 @@
     Ok(())
 }
 
-unsafe fn run(fmt: &mut Formatter<'_>, arg: &rt::v1::Argument, args: &[ArgumentV1<'_>]) -> Result {
-    fmt.fill = arg.format.fill;
-    fmt.align = arg.format.align;
-    fmt.flags = arg.format.flags;
+unsafe fn run(fmt: &mut Formatter<'_>, arg: &rt::Placeholder, args: &[rt::Argument<'_>]) -> Result {
+    fmt.fill = arg.fill;
+    fmt.align = arg.align;
+    fmt.flags = arg.flags;
     // SAFETY: arg and args come from the same Arguments,
     // which guarantees the indexes are always within bounds.
     unsafe {
-        fmt.width = getcount(args, &arg.format.width);
-        fmt.precision = getcount(args, &arg.format.precision);
+        fmt.width = getcount(args, &arg.width);
+        fmt.precision = getcount(args, &arg.precision);
     }
 
     // Extract the correct argument
@@ -1305,14 +1139,14 @@
     let value = unsafe { args.get_unchecked(arg.position) };
 
     // Then actually do some printing
-    (value.formatter)(value.value, fmt)
-}
-
-unsafe fn getcount(args: &[ArgumentV1<'_>], cnt: &rt::v1::Count) -> Option<usize> {
+    value.fmt(fmt)
+}
+
+unsafe fn getcount(args: &[rt::Argument<'_>], cnt: &rt::Count) -> Option<usize> {
     match *cnt {
-        rt::v1::Count::Is(n) => Some(n),
-        rt::v1::Count::Implied => None,
-        rt::v1::Count::Param(i) => {
+        rt::Count::Is(n) => Some(n),
+        rt::Count::Implied => None,
+        rt::Count::Param(i) => {
             debug_assert!(i < args.len());
             // SAFETY: cnt and args come from the same Arguments,
             // which guarantees this index is always within bounds.
@@ -1455,9 +1289,9 @@
             // is zero
             Some(min) if self.sign_aware_zero_pad() => {
                 let old_fill = crate::mem::replace(&mut self.fill, '0');
-                let old_align = crate::mem::replace(&mut self.align, rt::v1::Alignment::Right);
+                let old_align = crate::mem::replace(&mut self.align, rt::Alignment::Right);
                 write_prefix(self, sign, prefix)?;
-                let post_padding = self.padding(min - width, rt::v1::Alignment::Right)?;
+                let post_padding = self.padding(min - width, Alignment::Right)?;
                 self.buf.write_str(buf)?;
                 post_padding.write(self)?;
                 self.fill = old_fill;
@@ -1466,7 +1300,7 @@
             }
             // Otherwise, the sign and prefix goes after the padding
             Some(min) => {
-                let post_padding = self.padding(min - width, rt::v1::Alignment::Right)?;
+                let post_padding = self.padding(min - width, Alignment::Right)?;
                 write_prefix(self, sign, prefix)?;
                 self.buf.write_str(buf)?;
                 post_padding.write(self)
@@ -1541,7 +1375,7 @@
                 // If we're under both the maximum and the minimum width, then fill
                 // up the minimum width with the specified string + some alignment.
                 else {
-                    let align = rt::v1::Alignment::Left;
+                    let align = Alignment::Left;
                     let post_padding = self.padding(width - chars_count, align)?;
                     self.buf.write_str(s)?;
                     post_padding.write(self)
@@ -1556,17 +1390,19 @@
     pub(crate) fn padding(
         &mut self,
         padding: usize,
-        default: rt::v1::Alignment,
+        default: Alignment,
     ) -> result::Result<PostPadding, Error> {
         let align = match self.align {
-            rt::v1::Alignment::Unknown => default,
-            _ => self.align,
+            rt::Alignment::Unknown => default,
+            rt::Alignment::Left => Alignment::Left,
+            rt::Alignment::Right => Alignment::Right,
+            rt::Alignment::Center => Alignment::Center,
         };
 
         let (pre_pad, post_pad) = match align {
-            rt::v1::Alignment::Left => (0, padding),
-            rt::v1::Alignment::Right | rt::v1::Alignment::Unknown => (padding, 0),
-            rt::v1::Alignment::Center => (padding / 2, (padding + 1) / 2),
+            Alignment::Left => (0, padding),
+            Alignment::Right => (padding, 0),
+            Alignment::Center => (padding / 2, (padding + 1) / 2),
         };
 
         for _ in 0..pre_pad {
@@ -1586,7 +1422,6 @@
             let mut formatted = formatted.clone();
             let old_fill = self.fill;
             let old_align = self.align;
-            let mut align = old_align;
             if self.sign_aware_zero_pad() {
                 // a sign always goes first
                 let sign = formatted.sign;
@@ -1595,9 +1430,8 @@
                 // remove the sign from the formatted parts
                 formatted.sign = "";
                 width = width.saturating_sub(sign.len());
-                align = rt::v1::Alignment::Right;
                 self.fill = '0';
-                self.align = rt::v1::Alignment::Right;
+                self.align = rt::Alignment::Right;
             }
 
             // remaining parts go through the ordinary padding process.
@@ -1606,7 +1440,7 @@
                 // no padding
                 self.write_formatted_parts(&formatted)
             } else {
-                let post_padding = self.padding(width - len, align)?;
+                let post_padding = self.padding(width - len, Alignment::Right)?;
                 self.write_formatted_parts(&formatted)?;
                 post_padding.write(self)
             };
@@ -1794,10 +1628,10 @@
     #[stable(feature = "fmt_flags_align", since = "1.28.0")]
     pub fn align(&self) -> Option<Alignment> {
         match self.align {
-            rt::v1::Alignment::Left => Some(Alignment::Left),
-            rt::v1::Alignment::Right => Some(Alignment::Right),
-            rt::v1::Alignment::Center => Some(Alignment::Center),
-            rt::v1::Alignment::Unknown => None,
+            rt::Alignment::Left => Some(Alignment::Left),
+            rt::Alignment::Right => Some(Alignment::Right),
+            rt::Alignment::Center => Some(Alignment::Center),
+            rt::Alignment::Unknown => None,
         }
     }
 
@@ -1891,7 +1725,7 @@
     #[must_use]
     #[stable(feature = "fmt_flags", since = "1.5.0")]
     pub fn sign_plus(&self) -> bool {
-        self.flags & (1 << FlagV1::SignPlus as u32) != 0
+        self.flags & (1 << rt::Flag::SignPlus as u32) != 0
     }
 
     /// Determines if the `-` flag was specified.
@@ -1920,7 +1754,7 @@
     #[must_use]
     #[stable(feature = "fmt_flags", since = "1.5.0")]
     pub fn sign_minus(&self) -> bool {
-        self.flags & (1 << FlagV1::SignMinus as u32) != 0
+        self.flags & (1 << rt::Flag::SignMinus as u32) != 0
     }
 
     /// Determines if the `#` flag was specified.
@@ -1948,7 +1782,7 @@
     #[must_use]
     #[stable(feature = "fmt_flags", since = "1.5.0")]
     pub fn alternate(&self) -> bool {
-        self.flags & (1 << FlagV1::Alternate as u32) != 0
+        self.flags & (1 << rt::Flag::Alternate as u32) != 0
     }
 
     /// Determines if the `0` flag was specified.
@@ -1974,17 +1808,17 @@
     #[must_use]
     #[stable(feature = "fmt_flags", since = "1.5.0")]
     pub fn sign_aware_zero_pad(&self) -> bool {
-        self.flags & (1 << FlagV1::SignAwareZeroPad as u32) != 0
+        self.flags & (1 << rt::Flag::SignAwareZeroPad as u32) != 0
     }
 
     // FIXME: Decide what public API we want for these two flags.
     // https://github.com/rust-lang/rust/issues/48584
     fn debug_lower_hex(&self) -> bool {
-        self.flags & (1 << FlagV1::DebugLowerHex as u32) != 0
+        self.flags & (1 << rt::Flag::DebugLowerHex as u32) != 0
     }
 
     fn debug_upper_hex(&self) -> bool {
-        self.flags & (1 << FlagV1::DebugUpperHex as u32) != 0
+        self.flags & (1 << rt::Flag::DebugUpperHex as u32) != 0
     }
 
     /// Creates a [`DebugStruct`] builder designed to assist with creation of
@@ -2544,13 +2378,13 @@
     // or not to zero extend, and then unconditionally set it to get the
     // prefix.
     if f.alternate() {
-        f.flags |= 1 << (FlagV1::SignAwareZeroPad as u32);
+        f.flags |= 1 << (rt::Flag::SignAwareZeroPad as u32);
 
         if f.width.is_none() {
             f.width = Some((usize::BITS / 4) as usize + 2);
         }
     }
-    f.flags |= 1 << (FlagV1::Alternate as u32);
+    f.flags |= 1 << (rt::Flag::Alternate as u32);
 
     let ret = LowerHex::fmt(&ptr_addr, f);
 
