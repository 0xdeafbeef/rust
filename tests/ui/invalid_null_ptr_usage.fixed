fn main() {
    unsafe {
        let _slice: &[usize] = std::slice::from_raw_parts(std::ptr::NonNull::dangling().as_ptr(), 0);
        let _slice: &[usize] = std::slice::from_raw_parts(std::ptr::NonNull::dangling().as_ptr(), 0);

        let _slice: &[usize] = std::slice::from_raw_parts_mut(std::ptr::NonNull::dangling().as_ptr(), 0);

        std::ptr::copy::<usize>(std::ptr::NonNull::dangling().as_ptr(), std::ptr::NonNull::dangling().as_ptr(), 0);
        std::ptr::copy::<usize>(std::ptr::NonNull::dangling().as_ptr(), std::ptr::NonNull::dangling().as_ptr(), 0);

        std::ptr::copy_nonoverlapping::<usize>(std::ptr::NonNull::dangling().as_ptr(), std::ptr::NonNull::dangling().as_ptr(), 0);
        std::ptr::copy_nonoverlapping::<usize>(std::ptr::NonNull::dangling().as_ptr(), std::ptr::NonNull::dangling().as_ptr(), 0);

        struct A; // zero sized struct
        assert_eq!(std::mem::size_of::<A>(), 0);

        let _a: A = std::ptr::read(std::ptr::NonNull::dangling().as_ptr());
        let _a: A = std::ptr::read(std::ptr::NonNull::dangling().as_ptr());

        let _a: A = std::ptr::read_unaligned(std::ptr::NonNull::dangling().as_ptr());
        let _a: A = std::ptr::read_unaligned(std::ptr::NonNull::dangling().as_ptr());

        let _a: A = std::ptr::read_volatile(std::ptr::NonNull::dangling().as_ptr());
        let _a: A = std::ptr::read_volatile(std::ptr::NonNull::dangling().as_ptr());

<<<<<<< HEAD
        let _a: A = std::ptr::replace(core::ptr::NonNull::dangling().as_ptr(), A);
        let _slice: *const [usize] = std::ptr::slice_from_raw_parts(std::ptr::null_mut(), 0); // shouldn't lint
        let _slice: *const [usize] = std::ptr::slice_from_raw_parts_mut(std::ptr::null_mut(), 0);
=======
        let _a: A = std::ptr::replace(std::ptr::NonNull::dangling().as_ptr(), A);
        let _slice: *const [usize] = std::ptr::slice_from_raw_parts(std::ptr::null_mut(), 0); // shouldn't lint
        let _slice: *const [usize] = std::ptr::slice_from_raw_parts_mut(std::ptr::null_mut(), 0);

        std::ptr::swap::<A>(std::ptr::NonNull::dangling().as_ptr(), &mut A);
        std::ptr::swap::<A>(&mut A, std::ptr::NonNull::dangling().as_ptr());

        std::ptr::swap_nonoverlapping::<A>(std::ptr::NonNull::dangling().as_ptr(), &mut A, 0);
        std::ptr::swap_nonoverlapping::<A>(&mut A, std::ptr::NonNull::dangling().as_ptr(), 0);
>>>>>>> dae1be90

        std::ptr::write(std::ptr::NonNull::dangling().as_ptr(), A);

        std::ptr::write_unaligned(std::ptr::NonNull::dangling().as_ptr(), A);

        std::ptr::write_volatile(std::ptr::NonNull::dangling().as_ptr(), A);

        std::ptr::write_bytes::<usize>(std::ptr::NonNull::dangling().as_ptr(), 42, 0);
    }
}<|MERGE_RESOLUTION|>--- conflicted
+++ resolved
@@ -23,11 +23,6 @@
         let _a: A = std::ptr::read_volatile(std::ptr::NonNull::dangling().as_ptr());
         let _a: A = std::ptr::read_volatile(std::ptr::NonNull::dangling().as_ptr());
 
-<<<<<<< HEAD
-        let _a: A = std::ptr::replace(core::ptr::NonNull::dangling().as_ptr(), A);
-        let _slice: *const [usize] = std::ptr::slice_from_raw_parts(std::ptr::null_mut(), 0); // shouldn't lint
-        let _slice: *const [usize] = std::ptr::slice_from_raw_parts_mut(std::ptr::null_mut(), 0);
-=======
         let _a: A = std::ptr::replace(std::ptr::NonNull::dangling().as_ptr(), A);
         let _slice: *const [usize] = std::ptr::slice_from_raw_parts(std::ptr::null_mut(), 0); // shouldn't lint
         let _slice: *const [usize] = std::ptr::slice_from_raw_parts_mut(std::ptr::null_mut(), 0);
@@ -37,7 +32,6 @@
 
         std::ptr::swap_nonoverlapping::<A>(std::ptr::NonNull::dangling().as_ptr(), &mut A, 0);
         std::ptr::swap_nonoverlapping::<A>(&mut A, std::ptr::NonNull::dangling().as_ptr(), 0);
->>>>>>> dae1be90
 
         std::ptr::write(std::ptr::NonNull::dangling().as_ptr(), A);
 
