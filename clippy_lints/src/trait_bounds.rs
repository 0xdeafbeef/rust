--- conflicted
+++ resolved
@@ -416,31 +416,21 @@
     cx: &'cx LateContext<'tcx>,
     bounds: &'tcx [GenericBound<'tcx>],
     msg: &'static str,
-<<<<<<< HEAD
-) -> Vec<(ComparableTraitRef, Span)> {
-    let mut map = FxIndexMap::default();
-    let mut repeated_res = false;
-
-    let only_comparable_trait_refs = |bound: &GenericBound<'_>| {
-        if let GenericBound::Trait(t) = bound {
-            Some((into_comparable_trait_ref(&t.trait_ref), t.span))
-=======
 ) -> Vec<(ComparableTraitRef<'cx, 'tcx>, Span)> {
     // Source order is needed for joining spans
     let mut map = FxIndexMap::default();
     let mut repeated_res = false;
 
     let only_comparable_trait_refs = |bound: &'tcx GenericBound<'tcx>| {
-        if let GenericBound::Trait(t, modifier) = bound {
+        if let GenericBound::Trait(t) = bound {
             Some((
                 ComparableTraitRef {
                     cx,
                     trait_ref: &t.trait_ref,
-                    modifier: *modifier,
+                    modifier: t.modifiers,
                 },
                 t.span,
             ))
->>>>>>> dae1be90
         } else {
             None
         }
@@ -451,12 +441,7 @@
         match map.entry(comparable_bound) {
             IndexEntry::Occupied(_) => repeated_res = true,
             IndexEntry::Vacant(e) => {
-<<<<<<< HEAD
-                e.insert((span_direct, i));
-                i += 1;
-=======
                 e.insert(span_direct);
->>>>>>> dae1be90
             },
         }
     }
