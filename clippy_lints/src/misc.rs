use clippy_utils::diagnostics::{span_lint, span_lint_and_sugg, span_lint_and_then, span_lint_hir_and_then};
use clippy_utils::source::{snippet, snippet_opt};
use clippy_utils::ty::implements_trait;
use if_chain::if_chain;
use rustc_ast::ast::LitKind;
use rustc_errors::Applicability;
use rustc_hir::intravisit::FnKind;
use rustc_hir::{
    self as hir, def, BinOpKind, BindingAnnotation, Body, Expr, ExprKind, FnDecl, HirId, Mutability, PatKind, Stmt,
    StmtKind, TyKind, UnOp,
};
use rustc_lint::{LateContext, LateLintPass};
use rustc_middle::lint::in_external_macro;
use rustc_middle::ty::{self, Ty};
use rustc_session::{declare_lint_pass, declare_tool_lint};
use rustc_span::hygiene::DesugaringKind;
use rustc_span::source_map::{ExpnKind, Span};
use rustc_span::symbol::sym;

use crate::consts::{constant, Constant};
use clippy_utils::sugg::Sugg;
use clippy_utils::{
    expr_path_res, get_item_name, get_parent_expr, higher, in_constant, is_diag_trait_item, is_integer_const,
    iter_input_pats, last_path_segment, match_any_def_paths, paths, unsext, SpanlessEq,
};

declare_clippy_lint! {
    /// **What it does:** Checks for function arguments and let bindings denoted as
    /// `ref`.
    ///
    /// **Why is this bad?** The `ref` declaration makes the function take an owned
    /// value, but turns the argument into a reference (which means that the value
    /// is destroyed when exiting the function). This adds not much value: either
    /// take a reference type, or take an owned value and create references in the
    /// body.
    ///
    /// For let bindings, `let x = &foo;` is preferred over `let ref x = foo`. The
    /// type of `x` is more obvious with the former.
    ///
    /// **Known problems:** If the argument is dereferenced within the function,
    /// removing the `ref` will lead to errors. This can be fixed by removing the
    /// dereferences, e.g., changing `*x` to `x` within the function.
    ///
    /// **Example:**
    /// ```rust,ignore
    /// // Bad
    /// fn foo(ref x: u8) -> bool {
    ///     true
    /// }
    ///
    /// // Good
    /// fn foo(x: &u8) -> bool {
    ///     true
    /// }
    /// ```
    pub TOPLEVEL_REF_ARG,
    style,
    "an entire binding declared as `ref`, in a function argument or a `let` statement"
}

declare_clippy_lint! {
    /// **What it does:** Checks for comparisons to NaN.
    ///
    /// **Why is this bad?** NaN does not compare meaningfully to anything – not
    /// even itself – so those comparisons are simply wrong.
    ///
    /// **Known problems:** None.
    ///
    /// **Example:**
    /// ```rust
    /// # let x = 1.0;
    ///
    /// // Bad
    /// if x == f32::NAN { }
    ///
    /// // Good
    /// if x.is_nan() { }
    /// ```
    pub CMP_NAN,
    correctness,
    "comparisons to `NAN`, which will always return false, probably not intended"
}

declare_clippy_lint! {
    /// **What it does:** Checks for (in-)equality comparisons on floating-point
    /// values (apart from zero), except in functions called `*eq*` (which probably
    /// implement equality for a type involving floats).
    ///
    /// **Why is this bad?** Floating point calculations are usually imprecise, so
    /// asking if two values are *exactly* equal is asking for trouble. For a good
    /// guide on what to do, see [the floating point
    /// guide](http://www.floating-point-gui.de/errors/comparison).
    ///
    /// **Known problems:** None.
    ///
    /// **Example:**
    /// ```rust
    /// let x = 1.2331f64;
    /// let y = 1.2332f64;
    ///
    /// // Bad
    /// if y == 1.23f64 { }
    /// if y != x {} // where both are floats
    ///
    /// // Good
    /// let error_margin = f64::EPSILON; // Use an epsilon for comparison
    /// // Or, if Rust <= 1.42, use `std::f64::EPSILON` constant instead.
    /// // let error_margin = std::f64::EPSILON;
    /// if (y - 1.23f64).abs() < error_margin { }
    /// if (y - x).abs() > error_margin { }
    /// ```
    pub FLOAT_CMP,
    correctness,
    "using `==` or `!=` on float values instead of comparing difference with an epsilon"
}

declare_clippy_lint! {
    /// **What it does:** Checks for conversions to owned values just for the sake
    /// of a comparison.
    ///
    /// **Why is this bad?** The comparison can operate on a reference, so creating
    /// an owned value effectively throws it away directly afterwards, which is
    /// needlessly consuming code and heap space.
    ///
    /// **Known problems:** None.
    ///
    /// **Example:**
    /// ```rust
    /// # let x = "foo";
    /// # let y = String::from("foo");
    /// if x.to_owned() == y {}
    /// ```
    /// Could be written as
    /// ```rust
    /// # let x = "foo";
    /// # let y = String::from("foo");
    /// if x == y {}
    /// ```
    pub CMP_OWNED,
    perf,
    "creating owned instances for comparing with others, e.g., `x == \"foo\".to_string()`"
}

declare_clippy_lint! {
    /// **What it does:** Checks for getting the remainder of a division by one or minus
    /// one.
    ///
    /// **Why is this bad?** The result for a divisor of one can only ever be zero; for
    /// minus one it can cause panic/overflow (if the left operand is the minimal value of
    /// the respective integer type) or results in zero. No one will write such code
    /// deliberately, unless trying to win an Underhanded Rust Contest. Even for that
    /// contest, it's probably a bad idea. Use something more underhanded.
    ///
    /// **Known problems:** None.
    ///
    /// **Example:**
    /// ```rust
    /// # let x = 1;
    /// let a = x % 1;
    /// let a = x % -1;
    /// ```
    pub MODULO_ONE,
    correctness,
    "taking a number modulo +/-1, which can either panic/overflow or always returns 0"
}

declare_clippy_lint! {
    /// **What it does:** Checks for the use of bindings with a single leading
    /// underscore.
    ///
    /// **Why is this bad?** A single leading underscore is usually used to indicate
    /// that a binding will not be used. Using such a binding breaks this
    /// expectation.
    ///
    /// **Known problems:** The lint does not work properly with desugaring and
    /// macro, it has been allowed in the mean time.
    ///
    /// **Example:**
    /// ```rust
    /// let _x = 0;
    /// let y = _x + 1; // Here we are using `_x`, even though it has a leading
    ///                 // underscore. We should rename `_x` to `x`
    /// ```
    pub USED_UNDERSCORE_BINDING,
    pedantic,
    "using a binding which is prefixed with an underscore"
}

declare_clippy_lint! {
    /// **What it does:** Checks for the use of short circuit boolean conditions as
    /// a
    /// statement.
    ///
    /// **Why is this bad?** Using a short circuit boolean condition as a statement
    /// may hide the fact that the second part is executed or not depending on the
    /// outcome of the first part.
    ///
    /// **Known problems:** None.
    ///
    /// **Example:**
    /// ```rust,ignore
    /// f() && g(); // We should write `if f() { g(); }`.
    /// ```
    pub SHORT_CIRCUIT_STATEMENT,
    complexity,
    "using a short circuit boolean condition as a statement"
}

declare_clippy_lint! {
    /// **What it does:** Catch casts from `0` to some pointer type
    ///
    /// **Why is this bad?** This generally means `null` and is better expressed as
    /// {`std`, `core`}`::ptr::`{`null`, `null_mut`}.
    ///
    /// **Known problems:** None.
    ///
    /// **Example:**
    ///
    /// ```rust
    /// // Bad
    /// let a = 0 as *const u32;
    ///
    /// // Good
    /// let a = std::ptr::null::<u32>();
    /// ```
    pub ZERO_PTR,
    style,
    "using `0 as *{const, mut} T`"
}

declare_clippy_lint! {
    /// **What it does:** Checks for (in-)equality comparisons on floating-point
    /// value and constant, except in functions called `*eq*` (which probably
    /// implement equality for a type involving floats).
    ///
    /// **Why is this bad?** Floating point calculations are usually imprecise, so
    /// asking if two values are *exactly* equal is asking for trouble. For a good
    /// guide on what to do, see [the floating point
    /// guide](http://www.floating-point-gui.de/errors/comparison).
    ///
    /// **Known problems:** None.
    ///
    /// **Example:**
    /// ```rust
    /// let x: f64 = 1.0;
    /// const ONE: f64 = 1.00;
    ///
    /// // Bad
    /// if x == ONE { } // where both are floats
    ///
    /// // Good
    /// let error_margin = f64::EPSILON; // Use an epsilon for comparison
    /// // Or, if Rust <= 1.42, use `std::f64::EPSILON` constant instead.
    /// // let error_margin = std::f64::EPSILON;
    /// if (x - ONE).abs() < error_margin { }
    /// ```
    pub FLOAT_CMP_CONST,
    restriction,
    "using `==` or `!=` on float constants instead of comparing difference with an epsilon"
}

declare_lint_pass!(MiscLints => [
    TOPLEVEL_REF_ARG,
    CMP_NAN,
    FLOAT_CMP,
    CMP_OWNED,
    MODULO_ONE,
    USED_UNDERSCORE_BINDING,
    SHORT_CIRCUIT_STATEMENT,
    ZERO_PTR,
    FLOAT_CMP_CONST
]);

impl<'tcx> LateLintPass<'tcx> for MiscLints {
    fn check_fn(
        &mut self,
        cx: &LateContext<'tcx>,
        k: FnKind<'tcx>,
        decl: &'tcx FnDecl<'_>,
        body: &'tcx Body<'_>,
        span: Span,
        _: HirId,
    ) {
        if let FnKind::Closure = k {
            // Does not apply to closures
            return;
        }
        if in_external_macro(cx.tcx.sess, span) {
            return;
        }
        for arg in iter_input_pats(decl, body) {
            if let PatKind::Binding(BindingAnnotation::Ref | BindingAnnotation::RefMut, ..) = arg.pat.kind {
                span_lint(
                    cx,
                    TOPLEVEL_REF_ARG,
                    arg.pat.span,
                    "`ref` directly on a function argument is ignored. \
                    Consider using a reference type instead",
                );
            }
        }
    }

    fn check_stmt(&mut self, cx: &LateContext<'tcx>, stmt: &'tcx Stmt<'_>) {
        if_chain! {
            if !in_external_macro(cx.tcx.sess, stmt.span);
            if let StmtKind::Local(local) = stmt.kind;
            if let PatKind::Binding(an, .., name, None) = local.pat.kind;
            if let Some(init) = local.init;
            if !higher::is_from_for_desugar(local);
            if an == BindingAnnotation::Ref || an == BindingAnnotation::RefMut;
            then {
                // use the macro callsite when the init span (but not the whole local span)
                // comes from an expansion like `vec![1, 2, 3]` in `let ref _ = vec![1, 2, 3];`
                let sugg_init = if init.span.from_expansion() && !local.span.from_expansion() {
                    Sugg::hir_with_macro_callsite(cx, init, "..")
                } else {
                    Sugg::hir(cx, init, "..")
                };
                let (mutopt, initref) = if an == BindingAnnotation::RefMut {
                    ("mut ", sugg_init.mut_addr())
                } else {
                    ("", sugg_init.addr())
                };
                let tyopt = if let Some(ty) = local.ty {
                    format!(": &{mutopt}{ty}", mutopt=mutopt, ty=snippet(cx, ty.span, ".."))
                } else {
                    String::new()
                };
                span_lint_hir_and_then(
                    cx,
                    TOPLEVEL_REF_ARG,
                    init.hir_id,
                    local.pat.span,
                    "`ref` on an entire `let` pattern is discouraged, take a reference with `&` instead",
                    |diag| {
                        diag.span_suggestion(
                            stmt.span,
                            "try",
                            format!(
                                "let {name}{tyopt} = {initref};",
                                name=snippet(cx, name.span, ".."),
                                tyopt=tyopt,
                                initref=initref,
                            ),
                            Applicability::MachineApplicable,
                        );
                    }
                );
            }
        };
        if_chain! {
            if let StmtKind::Semi(expr) = stmt.kind;
            if let ExprKind::Binary(ref binop, a, b) = expr.kind;
            if binop.node == BinOpKind::And || binop.node == BinOpKind::Or;
            if let Some(sugg) = Sugg::hir_opt(cx, a);
            then {
                span_lint_and_then(cx,
                    SHORT_CIRCUIT_STATEMENT,
                    stmt.span,
                    "boolean short circuit operator in statement may be clearer using an explicit test",
                    |diag| {
                        let sugg = if binop.node == BinOpKind::Or { !sugg } else { sugg };
                        diag.span_suggestion(
                            stmt.span,
                            "replace it with",
                            format!(
                                "if {} {{ {}; }}",
                                sugg,
                                &snippet(cx, b.span, ".."),
                            ),
                            Applicability::MachineApplicable, // snippet
                        );
                    });
            }
        };
    }

    fn check_expr(&mut self, cx: &LateContext<'tcx>, expr: &'tcx Expr<'_>) {
        match expr.kind {
            ExprKind::Cast(e, ty) => {
                check_cast(cx, expr.span, e, ty);
                return;
            },
            ExprKind::Binary(ref cmp, left, right) => {
                check_binary(cx, expr, cmp, left, right);
                return;
            },
            _ => {},
        }
        if in_attributes_expansion(expr) || expr.span.is_desugaring(DesugaringKind::Await) {
            // Don't lint things expanded by #[derive(...)], etc or `await` desugaring
            return;
        }
        let binding = match expr.kind {
            ExprKind::Path(ref qpath) if !matches!(qpath, hir::QPath::LangItem(..)) => {
                let binding = last_path_segment(qpath).ident.as_str();
                if binding.starts_with('_') &&
                    !binding.starts_with("__") &&
                    binding != "_result" && // FIXME: #944
                    is_used(cx, expr) &&
                    // don't lint if the declaration is in a macro
                    non_macro_local(cx, cx.qpath_res(qpath, expr.hir_id))
                {
                    Some(binding)
                } else {
                    None
                }
            },
            ExprKind::Field(_, ident) => {
                let name = ident.as_str();
                if name.starts_with('_') && !name.starts_with("__") {
                    Some(name)
                } else {
                    None
                }
            },
            _ => None,
        };
        if let Some(binding) = binding {
            span_lint(
                cx,
                USED_UNDERSCORE_BINDING,
                expr.span,
                &format!(
                    "used binding `{}` which is prefixed with an underscore. A leading \
                     underscore signals that a binding will not be used",
                    binding
                ),
            );
        }
    }
}

fn get_lint_and_message(
    is_comparing_constants: bool,
    is_comparing_arrays: bool,
) -> (&'static rustc_lint::Lint, &'static str) {
    if is_comparing_constants {
        (
            FLOAT_CMP_CONST,
            if is_comparing_arrays {
                "strict comparison of `f32` or `f64` constant arrays"
            } else {
                "strict comparison of `f32` or `f64` constant"
            },
        )
    } else {
        (
            FLOAT_CMP,
            if is_comparing_arrays {
                "strict comparison of `f32` or `f64` arrays"
            } else {
                "strict comparison of `f32` or `f64`"
            },
        )
    }
}

fn check_nan(cx: &LateContext<'_>, expr: &Expr<'_>, cmp_expr: &Expr<'_>) {
    if_chain! {
        if !in_constant(cx, cmp_expr.hir_id);
        if let Some((value, _)) = constant(cx, cx.typeck_results(), expr);
        if match value {
            Constant::F32(num) => num.is_nan(),
            Constant::F64(num) => num.is_nan(),
            _ => false,
        };
        then {
            span_lint(
                cx,
                CMP_NAN,
                cmp_expr.span,
                "doomed comparison with `NAN`, use `{f32,f64}::is_nan()` instead",
            );
        }
    }
}

fn is_named_constant<'tcx>(cx: &LateContext<'tcx>, expr: &'tcx Expr<'_>) -> bool {
    if let Some((_, res)) = constant(cx, cx.typeck_results(), expr) {
        res
    } else {
        false
    }
}

fn is_allowed<'tcx>(cx: &LateContext<'tcx>, expr: &'tcx Expr<'_>) -> bool {
    match constant(cx, cx.typeck_results(), expr) {
        Some((Constant::F32(f), _)) => f == 0.0 || f.is_infinite(),
        Some((Constant::F64(f), _)) => f == 0.0 || f.is_infinite(),
        Some((Constant::Vec(vec), _)) => vec.iter().all(|f| match f {
            Constant::F32(f) => *f == 0.0 || (*f).is_infinite(),
            Constant::F64(f) => *f == 0.0 || (*f).is_infinite(),
            _ => false,
        }),
        _ => false,
    }
}

// Return true if `expr` is the result of `signum()` invoked on a float value.
fn is_signum(cx: &LateContext<'_>, expr: &Expr<'_>) -> bool {
    // The negation of a signum is still a signum
    if let ExprKind::Unary(UnOp::Neg, child_expr) = expr.kind {
        return is_signum(cx, child_expr);
    }

    if_chain! {
        if let ExprKind::MethodCall(method_name, _, expressions, _) = expr.kind;
        if sym!(signum) == method_name.ident.name;
        // Check that the receiver of the signum() is a float (expressions[0] is the receiver of
        // the method call)
        then {
            return is_float(cx, &expressions[0]);
        }
    }
    false
}

fn is_float(cx: &LateContext<'_>, expr: &Expr<'_>) -> bool {
    let value = &cx.typeck_results().expr_ty(expr).peel_refs().kind();

    if let ty::Array(arr_ty, _) = value {
        return matches!(arr_ty.kind(), ty::Float(_));
    };

    matches!(value, ty::Float(_))
}

fn is_array(cx: &LateContext<'_>, expr: &Expr<'_>) -> bool {
    matches!(&cx.typeck_results().expr_ty(expr).peel_refs().kind(), ty::Array(_, _))
}

fn check_to_owned(cx: &LateContext<'_>, expr: &Expr<'_>, other: &Expr<'_>, left: bool) {
    #[derive(Default)]
    struct EqImpl {
        ty_eq_other: bool,
        other_eq_ty: bool,
    }

    impl EqImpl {
        fn is_implemented(&self) -> bool {
            self.ty_eq_other || self.other_eq_ty
        }
    }

    fn symmetric_partial_eq<'tcx>(cx: &LateContext<'tcx>, ty: Ty<'tcx>, other: Ty<'tcx>) -> Option<EqImpl> {
        cx.tcx.lang_items().eq_trait().map(|def_id| EqImpl {
            ty_eq_other: implements_trait(cx, ty, def_id, &[other.into()]),
            other_eq_ty: implements_trait(cx, other, def_id, &[ty.into()]),
        })
    }

    let (arg_ty, snip) = match expr.kind {
        ExprKind::MethodCall(.., args, _) if args.len() == 1 => {
            if_chain!(
                if let Some(expr_def_id) = cx.typeck_results().type_dependent_def_id(expr.hir_id);
                if is_diag_trait_item(cx, expr_def_id, sym::ToString)
                    || is_diag_trait_item(cx, expr_def_id, sym::ToOwned);
                then {
                    (cx.typeck_results().expr_ty(&args[0]), snippet(cx, args[0].span, ".."))
                } else {
                    return;
                }
            )
        },
<<<<<<< HEAD
        ExprKind::Call(path, v) if v.len() == 1 => {
            if let ExprKind::Path(ref path) = path.kind {
                if match_qpath(path, &["String", "from_str"]) || match_qpath(path, &["String", "from"]) {
                    (cx.typeck_results().expr_ty(&v[0]), snippet(cx, v[0].span, ".."))
                } else {
                    return;
                }
=======
        ExprKind::Call(path, [arg]) => {
            if expr_path_res(cx, path)
                .opt_def_id()
                .and_then(|id| match_any_def_paths(cx, id, &[&paths::FROM_STR_METHOD, &paths::FROM_FROM]))
                .is_some()
            {
                (cx.typeck_results().expr_ty(arg), snippet(cx, arg.span, ".."))
>>>>>>> 1f7aef33
            } else {
                return;
            }
        },
        _ => return,
    };

    let other_ty = cx.typeck_results().expr_ty(other);

    let without_deref = symmetric_partial_eq(cx, arg_ty, other_ty).unwrap_or_default();
    let with_deref = arg_ty
        .builtin_deref(true)
        .and_then(|tam| symmetric_partial_eq(cx, tam.ty, other_ty))
        .unwrap_or_default();

    if !with_deref.is_implemented() && !without_deref.is_implemented() {
        return;
    }

    let other_gets_derefed = matches!(other.kind, ExprKind::Unary(UnOp::Deref, _));

    let lint_span = if other_gets_derefed {
        expr.span.to(other.span)
    } else {
        expr.span
    };

    span_lint_and_then(
        cx,
        CMP_OWNED,
        lint_span,
        "this creates an owned instance just for comparison",
        |diag| {
            // This also catches `PartialEq` implementations that call `to_owned`.
            if other_gets_derefed {
                diag.span_label(lint_span, "try implementing the comparison without allocating");
                return;
            }

            let expr_snip;
            let eq_impl;
            if with_deref.is_implemented() {
                expr_snip = format!("*{}", snip);
                eq_impl = with_deref;
            } else {
                expr_snip = snip.to_string();
                eq_impl = without_deref;
            };

            let span;
            let hint;
            if (eq_impl.ty_eq_other && left) || (eq_impl.other_eq_ty && !left) {
                span = expr.span;
                hint = expr_snip;
            } else {
                span = expr.span.to(other.span);
                if eq_impl.ty_eq_other {
                    hint = format!("{} == {}", expr_snip, snippet(cx, other.span, ".."));
                } else {
                    hint = format!("{} == {}", snippet(cx, other.span, ".."), expr_snip);
                }
            }

            diag.span_suggestion(
                span,
                "try",
                hint,
                Applicability::MachineApplicable, // snippet
            );
        },
    );
}

/// Heuristic to see if an expression is used. Should be compatible with
/// `unused_variables`'s idea
/// of what it means for an expression to be "used".
fn is_used(cx: &LateContext<'_>, expr: &Expr<'_>) -> bool {
    get_parent_expr(cx, expr).map_or(true, |parent| match parent.kind {
        ExprKind::Assign(_, rhs, _) | ExprKind::AssignOp(_, _, rhs) => SpanlessEq::new(cx).eq_expr(rhs, expr),
        _ => is_used(cx, parent),
    })
}

/// Tests whether an expression is in a macro expansion (e.g., something
/// generated by `#[derive(...)]` or the like).
fn in_attributes_expansion(expr: &Expr<'_>) -> bool {
    use rustc_span::hygiene::MacroKind;
    if expr.span.from_expansion() {
        let data = expr.span.ctxt().outer_expn_data();
        matches!(data.kind, ExpnKind::Macro(MacroKind::Attr, _))
    } else {
        false
    }
}

/// Tests whether `res` is a variable defined outside a macro.
fn non_macro_local(cx: &LateContext<'_>, res: def::Res) -> bool {
    if let def::Res::Local(id) = res {
        !cx.tcx.hir().span(id).from_expansion()
    } else {
        false
    }
}

fn check_cast(cx: &LateContext<'_>, span: Span, e: &Expr<'_>, ty: &hir::Ty<'_>) {
    if_chain! {
        if let TyKind::Ptr(ref mut_ty) = ty.kind;
        if let ExprKind::Lit(ref lit) = e.kind;
        if let LitKind::Int(0, _) = lit.node;
        if !in_constant(cx, e.hir_id);
        then {
            let (msg, sugg_fn) = match mut_ty.mutbl {
                Mutability::Mut => ("`0 as *mut _` detected", "std::ptr::null_mut"),
                Mutability::Not => ("`0 as *const _` detected", "std::ptr::null"),
            };

            let (sugg, appl) = if let TyKind::Infer = mut_ty.ty.kind {
                (format!("{}()", sugg_fn), Applicability::MachineApplicable)
            } else if let Some(mut_ty_snip) = snippet_opt(cx, mut_ty.ty.span) {
                (format!("{}::<{}>()", sugg_fn, mut_ty_snip), Applicability::MachineApplicable)
            } else {
                // `MaybeIncorrect` as type inference may not work with the suggested code
                (format!("{}()", sugg_fn), Applicability::MaybeIncorrect)
            };
            span_lint_and_sugg(cx, ZERO_PTR, span, msg, "try", sugg, appl);
        }
    }
}

fn check_binary(
    cx: &LateContext<'a>,
    expr: &Expr<'_>,
    cmp: &rustc_span::source_map::Spanned<rustc_hir::BinOpKind>,
    left: &'a Expr<'_>,
    right: &'a Expr<'_>,
) {
    let op = cmp.node;
    if op.is_comparison() {
        check_nan(cx, left, expr);
        check_nan(cx, right, expr);
        check_to_owned(cx, left, right, true);
        check_to_owned(cx, right, left, false);
    }
    if (op == BinOpKind::Eq || op == BinOpKind::Ne) && (is_float(cx, left) || is_float(cx, right)) {
        if is_allowed(cx, left) || is_allowed(cx, right) {
            return;
        }

        // Allow comparing the results of signum()
        if is_signum(cx, left) && is_signum(cx, right) {
            return;
        }

        if let Some(name) = get_item_name(cx, expr) {
            let name = name.as_str();
            if name == "eq" || name == "ne" || name == "is_nan" || name.starts_with("eq_") || name.ends_with("_eq") {
                return;
            }
        }
        let is_comparing_arrays = is_array(cx, left) || is_array(cx, right);
        let (lint, msg) = get_lint_and_message(
            is_named_constant(cx, left) || is_named_constant(cx, right),
            is_comparing_arrays,
        );
        span_lint_and_then(cx, lint, expr.span, msg, |diag| {
            let lhs = Sugg::hir(cx, left, "..");
            let rhs = Sugg::hir(cx, right, "..");

            if !is_comparing_arrays {
                diag.span_suggestion(
                    expr.span,
                    "consider comparing them within some margin of error",
                    format!(
                        "({}).abs() {} error_margin",
                        lhs - rhs,
                        if op == BinOpKind::Eq { '<' } else { '>' }
                    ),
                    Applicability::HasPlaceholders, // snippet
                );
            }
            diag.note("`f32::EPSILON` and `f64::EPSILON` are available for the `error_margin`");
        });
    } else if op == BinOpKind::Rem {
        if is_integer_const(cx, right, 1) {
            span_lint(cx, MODULO_ONE, expr.span, "any number modulo 1 will be 0");
        }

        if let ty::Int(ity) = cx.typeck_results().expr_ty(right).kind() {
            if is_integer_const(cx, right, unsext(cx.tcx, -1, *ity)) {
                span_lint(
                    cx,
                    MODULO_ONE,
                    expr.span,
                    "any number modulo -1 will panic/overflow or result in 0",
                );
            }
        };
    }
}<|MERGE_RESOLUTION|>--- conflicted
+++ resolved
@@ -564,15 +564,6 @@
                 }
             )
         },
-<<<<<<< HEAD
-        ExprKind::Call(path, v) if v.len() == 1 => {
-            if let ExprKind::Path(ref path) = path.kind {
-                if match_qpath(path, &["String", "from_str"]) || match_qpath(path, &["String", "from"]) {
-                    (cx.typeck_results().expr_ty(&v[0]), snippet(cx, v[0].span, ".."))
-                } else {
-                    return;
-                }
-=======
         ExprKind::Call(path, [arg]) => {
             if expr_path_res(cx, path)
                 .opt_def_id()
@@ -580,7 +571,6 @@
                 .is_some()
             {
                 (cx.typeck_results().expr_ty(arg), snippet(cx, arg.span, ".."))
->>>>>>> 1f7aef33
             } else {
                 return;
             }
