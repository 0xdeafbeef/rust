use clippy_utils::diagnostics::span_lint_and_sugg;
use clippy_utils::source::snippet_with_applicability;
use clippy_utils::ty::walk_ptrs_ty_depth;
<<<<<<< HEAD
use clippy_utils::{get_parent_expr, is_diag_trait_item, match_def_path, paths, peel_blocks};
=======
use clippy_utils::{
    get_parent_expr, is_diag_trait_item, match_def_path, path_to_local_id, paths, peel_blocks, strip_pat_refs,
};
>>>>>>> 8a17125d
use rustc_errors::Applicability;
use rustc_hir as hir;
use rustc_lint::LateContext;
use rustc_middle::ty::adjustment::Adjust;
use rustc_middle::ty::{Ty, TyCtxt, TypeSuperVisitable, TypeVisitable, TypeVisitor};
use rustc_span::{sym, Span};

use core::ops::ControlFlow;

use super::USELESS_ASREF;

/// Returns the first type inside the `Option`/`Result` type passed as argument.
fn get_enum_ty(enum_ty: Ty<'_>) -> Option<Ty<'_>> {
    struct ContainsTyVisitor {
        level: usize,
    }

    impl<'tcx> TypeVisitor<TyCtxt<'tcx>> for ContainsTyVisitor {
        type BreakTy = Ty<'tcx>;

        fn visit_ty(&mut self, t: Ty<'tcx>) -> ControlFlow<Self::BreakTy> {
            self.level += 1;
            if self.level == 1 {
                t.super_visit_with(self)
            } else {
                ControlFlow::Break(t)
            }
        }
    }

    match enum_ty.visit_with(&mut ContainsTyVisitor { level: 0 }) {
        ControlFlow::Break(ty) => Some(ty),
        ControlFlow::Continue(()) => None,
    }
}

/// Checks for the `USELESS_ASREF` lint.
pub(super) fn check(cx: &LateContext<'_>, expr: &hir::Expr<'_>, call_name: &str, recvr: &hir::Expr<'_>) {
    // when we get here, we've already checked that the call name is "as_ref" or "as_mut"
    // check if the call is to the actual `AsRef` or `AsMut` trait
    let Some(def_id) = cx.typeck_results().type_dependent_def_id(expr.hir_id) else {
        return;
    };

    if is_diag_trait_item(cx, def_id, sym::AsRef) || is_diag_trait_item(cx, def_id, sym::AsMut) {
        // check if the type after `as_ref` or `as_mut` is the same as before
        let rcv_ty = cx.typeck_results().expr_ty(recvr);
        let res_ty = cx.typeck_results().expr_ty(expr);
        let (base_res_ty, res_depth) = walk_ptrs_ty_depth(res_ty);
        let (base_rcv_ty, rcv_depth) = walk_ptrs_ty_depth(rcv_ty);
        if base_rcv_ty == base_res_ty && rcv_depth >= res_depth {
            // allow the `as_ref` or `as_mut` if it is followed by another method call
            if let Some(parent) = get_parent_expr(cx, expr)
                && let hir::ExprKind::MethodCall(segment, ..) = parent.kind
                && segment.ident.span != expr.span
            {
                return;
            }

            let mut applicability = Applicability::MachineApplicable;
            span_lint_and_sugg(
                cx,
                USELESS_ASREF,
                expr.span,
                &format!("this call to `{call_name}` does nothing"),
                "try",
                snippet_with_applicability(cx, recvr.span, "..", &mut applicability).to_string(),
                applicability,
            );
        }
    } else if match_def_path(cx, def_id, &["core", "option", "Option", call_name])
        || match_def_path(cx, def_id, &["core", "result", "Result", call_name])
    {
        let rcv_ty = cx.typeck_results().expr_ty(recvr).peel_refs();
        let res_ty = cx.typeck_results().expr_ty(expr).peel_refs();

        if let Some(rcv_ty) = get_enum_ty(rcv_ty)
            && let Some(res_ty) = get_enum_ty(res_ty)
            // If the only thing the `as_mut`/`as_ref` call is doing is adding references and not
            // changing the type, then we can move forward.
            && rcv_ty.peel_refs() == res_ty.peel_refs()
            && let Some(parent) = get_parent_expr(cx, expr)
            && let hir::ExprKind::MethodCall(segment, _, args, _) = parent.kind
            && segment.ident.span != expr.span
            // We check that the called method name is `map`.
            && segment.ident.name == sym::map
            // And that it only has one argument.
            && let [arg] = args
            && is_calling_clone(cx, arg)
        {
            lint_as_ref_clone(cx, expr.span.with_hi(parent.span.hi()), recvr, call_name);
        }
    }
}

fn check_qpath(cx: &LateContext<'_>, qpath: hir::QPath<'_>, hir_id: hir::HirId) -> bool {
    // We check it's calling the `clone` method of the `Clone` trait.
    if let Some(path_def_id) = cx.qpath_res(&qpath, hir_id).opt_def_id() {
        match_def_path(cx, path_def_id, &paths::CLONE_TRAIT_METHOD)
    } else {
        false
    }
}

fn is_calling_clone(cx: &LateContext<'_>, arg: &hir::Expr<'_>) -> bool {
    match arg.kind {
<<<<<<< HEAD
        hir::ExprKind::Closure(&hir::Closure { body, .. }) => {
            // If it's a closure, we need to check what is called.
            let closure_body = cx.tcx.hir().body(body);
=======
        hir::ExprKind::Closure(&hir::Closure { body, .. })
            // If it's a closure, we need to check what is called.
            if let closure_body = cx.tcx.hir().body(body)
                && let [param] = closure_body.params
                && let hir::PatKind::Binding(_, local_id, ..) = strip_pat_refs(param.pat).kind =>
        {
>>>>>>> 8a17125d
            let closure_expr = peel_blocks(closure_body.value);
            match closure_expr.kind {
                hir::ExprKind::MethodCall(method, obj, [], _) => {
                    if method.ident.name == sym::clone
                        && let Some(fn_id) = cx.typeck_results().type_dependent_def_id(closure_expr.hir_id)
                        && let Some(trait_id) = cx.tcx.trait_of_item(fn_id)
                        // We check it's the `Clone` trait.
                        && cx.tcx.lang_items().clone_trait().map_or(false, |id| id == trait_id)
                        // no autoderefs
                        && !cx.typeck_results().expr_adjustments(obj).iter()
                            .any(|a| matches!(a.kind, Adjust::Deref(Some(..))))
<<<<<<< HEAD
=======
                        && path_to_local_id(obj, local_id)
>>>>>>> 8a17125d
                    {
                        true
                    } else {
                        false
                    }
                },
<<<<<<< HEAD
                hir::ExprKind::Call(call, [_]) => {
                    if let hir::ExprKind::Path(qpath) = call.kind {
=======
                hir::ExprKind::Call(call, [recv]) => {
                    if let hir::ExprKind::Path(qpath) = call.kind
                        && path_to_local_id(recv, local_id)
                    {
>>>>>>> 8a17125d
                        check_qpath(cx, qpath, call.hir_id)
                    } else {
                        false
                    }
                },
                _ => false,
            }
        },
        hir::ExprKind::Path(qpath) => check_qpath(cx, qpath, arg.hir_id),
        _ => false,
    }
}

fn lint_as_ref_clone(cx: &LateContext<'_>, span: Span, recvr: &hir::Expr<'_>, call_name: &str) {
    let mut applicability = Applicability::MachineApplicable;
    span_lint_and_sugg(
        cx,
        USELESS_ASREF,
        span,
        &format!("this call to `{call_name}.map(...)` does nothing"),
        "try",
        format!(
            "{}.clone()",
            snippet_with_applicability(cx, recvr.span, "..", &mut applicability)
        ),
        applicability,
    );
}<|MERGE_RESOLUTION|>--- conflicted
+++ resolved
@@ -1,13 +1,9 @@
 use clippy_utils::diagnostics::span_lint_and_sugg;
 use clippy_utils::source::snippet_with_applicability;
 use clippy_utils::ty::walk_ptrs_ty_depth;
-<<<<<<< HEAD
-use clippy_utils::{get_parent_expr, is_diag_trait_item, match_def_path, paths, peel_blocks};
-=======
 use clippy_utils::{
     get_parent_expr, is_diag_trait_item, match_def_path, path_to_local_id, paths, peel_blocks, strip_pat_refs,
 };
->>>>>>> 8a17125d
 use rustc_errors::Applicability;
 use rustc_hir as hir;
 use rustc_lint::LateContext;
@@ -114,18 +110,12 @@
 
 fn is_calling_clone(cx: &LateContext<'_>, arg: &hir::Expr<'_>) -> bool {
     match arg.kind {
-<<<<<<< HEAD
-        hir::ExprKind::Closure(&hir::Closure { body, .. }) => {
-            // If it's a closure, we need to check what is called.
-            let closure_body = cx.tcx.hir().body(body);
-=======
         hir::ExprKind::Closure(&hir::Closure { body, .. })
             // If it's a closure, we need to check what is called.
             if let closure_body = cx.tcx.hir().body(body)
                 && let [param] = closure_body.params
                 && let hir::PatKind::Binding(_, local_id, ..) = strip_pat_refs(param.pat).kind =>
         {
->>>>>>> 8a17125d
             let closure_expr = peel_blocks(closure_body.value);
             match closure_expr.kind {
                 hir::ExprKind::MethodCall(method, obj, [], _) => {
@@ -137,25 +127,17 @@
                         // no autoderefs
                         && !cx.typeck_results().expr_adjustments(obj).iter()
                             .any(|a| matches!(a.kind, Adjust::Deref(Some(..))))
-<<<<<<< HEAD
-=======
                         && path_to_local_id(obj, local_id)
->>>>>>> 8a17125d
                     {
                         true
                     } else {
                         false
                     }
                 },
-<<<<<<< HEAD
-                hir::ExprKind::Call(call, [_]) => {
-                    if let hir::ExprKind::Path(qpath) = call.kind {
-=======
                 hir::ExprKind::Call(call, [recv]) => {
                     if let hir::ExprKind::Path(qpath) = call.kind
                         && path_to_local_id(recv, local_id)
                     {
->>>>>>> 8a17125d
                         check_qpath(cx, qpath, call.hir_id)
                     } else {
                         false
