# This file contains definitions of CI job parameters that are loaded
# dynamically in CI from ci.yml.
runners:
  - &base-job
    env: { }

  - &job-linux-4c
    os: ubuntu-22.04
    # Free some disk space to avoid running out of space during the build.
    free_disk: true
    <<: *base-job

  # Large runner used mainly for its bigger disk capacity
  - &job-linux-4c-largedisk
    os: ubuntu-22.04-4core-16gb
    <<: *base-job

  - &job-linux-8c
    os: ubuntu-22.04-8core-32gb
    <<: *base-job

  - &job-linux-16c
    os: ubuntu-22.04-16core-64gb
    <<: *base-job

  - &job-macos-xl
    os: macos-13 # We use the standard runner for now
    <<: *base-job

  - &job-macos-m1
    os: macos-14
    <<: *base-job

  - &job-windows
    os: windows-2022
    <<: *base-job

  - &job-windows-8c
    os: windows-2022-8core-32gb
    <<: *base-job

  - &job-windows-16c
    os: windows-2022-16core-64gb
    <<: *base-job

  - &job-aarch64-linux
    os: ubuntu-22.04-arm

envs:
  env-x86_64-apple-tests: &env-x86_64-apple-tests
    SCRIPT: ./x.py --stage 2 test --skip tests/ui --skip tests/rustdoc -- --exact
    RUST_CONFIGURE_ARGS: --build=x86_64-apple-darwin --enable-sanitizers --enable-profiler --set rust.jemalloc
    RUSTC_RETRY_LINKER_ON_SEGFAULT: 1
    MACOSX_DEPLOYMENT_TARGET: 10.12
    MACOSX_STD_DEPLOYMENT_TARGET: 10.12
    SELECT_XCODE: /Applications/Xcode_15.2.app
    NO_LLVM_ASSERTIONS: 1
    NO_DEBUG_ASSERTIONS: 1
    NO_OVERFLOW_CHECKS: 1

  production:
    &production
    DEPLOY_BUCKET: rust-lang-ci2
    # AWS_SECRET_ACCESS_KEYs are stored in GitHub's secrets storage, named
    # AWS_SECRET_ACCESS_KEY_<keyid>. Including the key id in the name allows to
    # rotate them in a single branch while keeping the old key in another
    # branch, which wouldn't be possible if the key was named with the kind
    # (caches, artifacts...).
    CACHES_AWS_ACCESS_KEY_ID: AKIA46X5W6CZI5DHEBFL
    ARTIFACTS_AWS_ACCESS_KEY_ID: AKIA46X5W6CZN24CBO55
    AWS_REGION: us-west-1
    TOOLSTATE_PUBLISH: 1

  try:
    <<: *production
    # The following env var activates faster `try` builds in `opt-dist` by, e.g.
    # - building only the more commonly useful components (we rarely need e.g. rust-docs in try
    #   builds)
    # - not running `opt-dist`'s post-optimization smoke tests on the resulting toolchain
    #
    # If you *want* these to happen however, temporarily uncomment it before triggering a try build.
    DIST_TRY_BUILD: 1

  auto:
    <<: *production

  pr:
    PR_CI_JOB: 1

# Jobs that run on each push to a pull request (PR)
# These jobs automatically inherit envs.pr, to avoid repeating
# it in each job definition.
pr:
  - name: mingw-check
    <<: *job-linux-4c
  - name: mingw-check-tidy
    continue_on_error: true
    <<: *job-linux-4c
  - name: x86_64-gnu-llvm-18
    env:
      ENABLE_GCC_CODEGEN: "1"
      # We are adding (temporarily) a dummy commit on the compiler
      READ_ONLY_SRC: "0"
      DOCKER_SCRIPT: x86_64-gnu-llvm.sh
    <<: *job-linux-16c
  - name: x86_64-gnu-tools
    <<: *job-linux-16c

# Jobs that run when you perform a try build (@bors try)
# These jobs automatically inherit envs.try, to avoid repeating
# it in each job definition.
try:
  - name: dist-x86_64-linux
    env:
      CODEGEN_BACKENDS: llvm,cranelift
    <<: *job-linux-16c

# Main CI jobs that have to be green to merge a commit into master
# These jobs automatically inherit envs.auto, to avoid repeating
# it in each job definition.
auto:
  #############################
  #   Linux/Docker builders   #
  #############################

  - name: aarch64-gnu
    <<: *job-aarch64-linux

  - name: aarch64-gnu-debug
    <<: *job-aarch64-linux

  - name: arm-android
    <<: *job-linux-4c

  - name: armhf-gnu
    <<: *job-linux-4c

  - name: dist-aarch64-linux
    env:
      CODEGEN_BACKENDS: llvm,cranelift
    <<: *job-aarch64-linux

  - name: dist-android
    <<: *job-linux-4c

  - name: dist-arm-linux
    <<: *job-linux-8c

  - name: dist-armhf-linux
    <<: *job-linux-4c

  - name: dist-armv7-linux
    <<: *job-linux-4c

  - name: dist-i586-gnu-i586-i686-musl
    <<: *job-linux-4c

  - name: dist-i686-linux
    <<: *job-linux-4c

  - name: dist-loongarch64-linux
    <<: *job-linux-4c

  - name: dist-loongarch64-musl
    <<: *job-linux-4c

  - name: dist-ohos
    <<: *job-linux-4c

  - name: dist-powerpc-linux
    <<: *job-linux-4c

  - name: dist-powerpc64-linux
    <<: *job-linux-4c

  - name: dist-powerpc64le-linux
    <<: *job-linux-4c-largedisk

  - name: dist-riscv64-linux
    <<: *job-linux-4c

  - name: dist-s390x-linux
    <<: *job-linux-4c

  - name: dist-various-1
    <<: *job-linux-4c

  - name: dist-various-2
    <<: *job-linux-4c

  - name: dist-x86_64-freebsd
    <<: *job-linux-4c

  - name: dist-x86_64-illumos
    <<: *job-linux-4c

  - name: dist-x86_64-linux
    env:
      CODEGEN_BACKENDS: llvm,cranelift
    <<: *job-linux-16c

  - name: dist-x86_64-linux-alt
    env:
      IMAGE: dist-x86_64-linux
      CODEGEN_BACKENDS: llvm,cranelift
    <<: *job-linux-16c

  - name: dist-x86_64-musl
    env:
      CODEGEN_BACKENDS: llvm,cranelift
    <<: *job-linux-4c

  - name: dist-x86_64-netbsd
    <<: *job-linux-4c

  # The i686-gnu job is split into multiple jobs to run tests in parallel.
  # i686-gnu-1 skips tests that run in i686-gnu-2.
  - name: i686-gnu-1
    env:
      IMAGE: i686-gnu
      DOCKER_SCRIPT: stage_2_test_set1.sh
    <<: *job-linux-4c

  # Skip tests that run in i686-gnu-1
  - name: i686-gnu-2
    env:
      IMAGE: i686-gnu
      DOCKER_SCRIPT: stage_2_test_set2.sh
    <<: *job-linux-4c

  # The i686-gnu-nopt job is split into multiple jobs to run tests in parallel.
  # i686-gnu-nopt-1 skips tests that run in i686-gnu-nopt-2
  - name: i686-gnu-nopt-1
    env:
      IMAGE: i686-gnu-nopt
      DOCKER_SCRIPT: /scripts/stage_2_test_set1.sh
    <<: *job-linux-4c

  # Skip tests that run in i686-gnu-nopt-1
  - name: i686-gnu-nopt-2
    env:
      IMAGE: i686-gnu-nopt
      DOCKER_SCRIPT: >-
        python3 ../x.py test --stage 0 --config /config/nopt-std-config.toml library/std &&
        /scripts/stage_2_test_set2.sh
    <<: *job-linux-4c

  - name: mingw-check
    <<: *job-linux-4c

  - name: test-various
    <<: *job-linux-4c

  - name: x86_64-fuchsia
    # Only run this job on the nightly channel. Fuchsia requires
    # nightly features to compile, and this job would fail if
    # executed on beta and stable.
    only_on_channel: nightly
    <<: *job-linux-8c

  # Tests integration with Rust for Linux.
  # Builds stage 1 compiler and tries to compile a few RfL examples with it.
  - name: x86_64-rust-for-linux
    <<: *job-linux-4c

  - name: x86_64-gnu
    <<: *job-linux-4c

  # This job ensures commits landing on nightly still pass the full
  # test suite on the stable channel. There are some UI tests that
  # depend on the channel being built (for example if they include the
  # channel name on the output), and this builder prevents landing
  # changes that would result in broken builds after a promotion.
  - name: x86_64-gnu-stable
    # Only run this job on the nightly channel. Running this on beta
    # could cause failures when `dev: 1` in `stage0.txt`, and running
    # this on stable is useless.
    only_on_channel: nightly
    env:
      IMAGE: x86_64-gnu
      RUST_CI_OVERRIDE_RELEASE_CHANNEL: stable
    <<: *job-linux-4c

  - name: x86_64-gnu-aux
    <<: *job-linux-4c

  - name: x86_64-gnu-debug
    # This seems to be needed because a full stage 2 build + run-make tests
    # overwhelms the storage capacity of the standard 4c runner.
    <<: *job-linux-4c-largedisk

  - name: x86_64-gnu-distcheck
    <<: *job-linux-8c

  # The x86_64-gnu-llvm-19 job is split into multiple jobs to run tests in parallel.
  # x86_64-gnu-llvm-19-1 skips tests that run in x86_64-gnu-llvm-19-{2,3}.
  - name: x86_64-gnu-llvm-19-1
    env:
      RUST_BACKTRACE: 1
      IMAGE: x86_64-gnu-llvm-19
      DOCKER_SCRIPT: stage_2_test_set1.sh
    <<: *job-linux-4c

  # Skip tests that run in x86_64-gnu-llvm-19-{1,3}
  - name: x86_64-gnu-llvm-19-2
    env:
      RUST_BACKTRACE: 1
      IMAGE: x86_64-gnu-llvm-19
      DOCKER_SCRIPT: x86_64-gnu-llvm2.sh
    <<: *job-linux-4c

  # Skip tests that run in x86_64-gnu-llvm-19-{1,2}
  - name: x86_64-gnu-llvm-19-3
    env:
      RUST_BACKTRACE: 1
      IMAGE: x86_64-gnu-llvm-19
      DOCKER_SCRIPT: x86_64-gnu-llvm3.sh
    <<: *job-linux-4c

  # The x86_64-gnu-llvm-18 job is split into multiple jobs to run tests in parallel.
  # x86_64-gnu-llvm-18-1 skips tests that run in x86_64-gnu-llvm-18-{2,3}.
  - name: x86_64-gnu-llvm-18-1
    env:
      RUST_BACKTRACE: 1
      READ_ONLY_SRC: "0"
      IMAGE: x86_64-gnu-llvm-18
      DOCKER_SCRIPT: stage_2_test_set1.sh
    <<: *job-linux-4c

  # Skip tests that run in x86_64-gnu-llvm-18-{1,3}
  - name: x86_64-gnu-llvm-18-2
    env:
      RUST_BACKTRACE: 1
      READ_ONLY_SRC: "0"
      IMAGE: x86_64-gnu-llvm-18
      DOCKER_SCRIPT: x86_64-gnu-llvm2.sh
    <<: *job-linux-4c

  # Skip tests that run in x86_64-gnu-llvm-18-{1,2}
  - name: x86_64-gnu-llvm-18-3
    env:
      RUST_BACKTRACE: 1
      READ_ONLY_SRC: "0"
      IMAGE: x86_64-gnu-llvm-18
      DOCKER_SCRIPT: x86_64-gnu-llvm3.sh
    <<: *job-linux-4c

  - name: x86_64-gnu-nopt
    <<: *job-linux-4c

  - name: x86_64-gnu-tools
    env:
      DEPLOY_TOOLSTATES_JSON: toolstates-linux.json
    <<: *job-linux-4c

  ####################
  #  macOS Builders  #
  ####################

  - name: dist-x86_64-apple
    env:
      SCRIPT: ./x.py dist bootstrap --include-default-paths --host=x86_64-apple-darwin --target=x86_64-apple-darwin
      RUST_CONFIGURE_ARGS: --enable-full-tools --enable-sanitizers --enable-profiler --set rust.jemalloc --set rust.lto=thin --set rust.codegen-units=1
      RUSTC_RETRY_LINKER_ON_SEGFAULT: 1
      MACOSX_DEPLOYMENT_TARGET: 10.12
      SELECT_XCODE: /Applications/Xcode_15.2.app
      NO_LLVM_ASSERTIONS: 1
      NO_DEBUG_ASSERTIONS: 1
      NO_OVERFLOW_CHECKS: 1
      DIST_REQUIRE_ALL_TOOLS: 1
      CODEGEN_BACKENDS: llvm,cranelift
    <<: *job-macos-xl

  - name: dist-apple-various
    env:
      SCRIPT: ./x.py dist bootstrap --include-default-paths --host='' --target=aarch64-apple-ios,x86_64-apple-ios,aarch64-apple-ios-sim,aarch64-apple-ios-macabi,x86_64-apple-ios-macabi
      # Mac Catalyst cannot currently compile the sanitizer:
      # https://github.com/rust-lang/rust/issues/129069
      RUST_CONFIGURE_ARGS: --enable-sanitizers --enable-profiler --set rust.jemalloc --set target.aarch64-apple-ios-macabi.sanitizers=false --set target.x86_64-apple-ios-macabi.sanitizers=false
      RUSTC_RETRY_LINKER_ON_SEGFAULT: 1
      MACOSX_DEPLOYMENT_TARGET: 10.12
      SELECT_XCODE: /Applications/Xcode_15.2.app
      NO_LLVM_ASSERTIONS: 1
      NO_DEBUG_ASSERTIONS: 1
      NO_OVERFLOW_CHECKS: 1
    <<: *job-macos-xl

  - name: x86_64-apple-1
    env:
      <<: *env-x86_64-apple-tests
    <<: *job-macos-xl

  - name: x86_64-apple-2
    env:
      SCRIPT: ./x.py --stage 2 test tests/ui tests/rustdoc
      <<: *env-x86_64-apple-tests
    <<: *job-macos-xl

  # This target only needs to support 11.0 and up as nothing else supports the hardware
  - name: dist-aarch64-apple
    env:
      SCRIPT: ./x.py dist bootstrap --include-default-paths --host=aarch64-apple-darwin --target=aarch64-apple-darwin
      RUST_CONFIGURE_ARGS: >-
        --enable-full-tools
        --enable-sanitizers
        --enable-profiler
        --set rust.jemalloc
        --set llvm.ninja=false
        --set rust.lto=thin
        --set rust.codegen-units=1
      RUSTC_RETRY_LINKER_ON_SEGFAULT: 1
      SELECT_XCODE: /Applications/Xcode_15.4.app
      USE_XCODE_CLANG: 1
      MACOSX_DEPLOYMENT_TARGET: 11.0
      MACOSX_STD_DEPLOYMENT_TARGET: 11.0
      NO_LLVM_ASSERTIONS: 1
      NO_DEBUG_ASSERTIONS: 1
      NO_OVERFLOW_CHECKS: 1
      DIST_REQUIRE_ALL_TOOLS: 1
      CODEGEN_BACKENDS: llvm,cranelift
    <<: *job-macos-m1

  # This target only needs to support 11.0 and up as nothing else supports the hardware
  - name: aarch64-apple
    env:
      SCRIPT: ./x.py --stage 2 test --host=aarch64-apple-darwin --target=aarch64-apple-darwin
      RUST_CONFIGURE_ARGS: >-
        --enable-sanitizers
        --enable-profiler
        --set rust.jemalloc
      RUSTC_RETRY_LINKER_ON_SEGFAULT: 1
      SELECT_XCODE: /Applications/Xcode_15.4.app
      USE_XCODE_CLANG: 1
      MACOSX_DEPLOYMENT_TARGET: 11.0
      MACOSX_STD_DEPLOYMENT_TARGET: 11.0
      NO_LLVM_ASSERTIONS: 1
      NO_DEBUG_ASSERTIONS: 1
      NO_OVERFLOW_CHECKS: 1
    <<: *job-macos-m1

  ######################
  #  Windows Builders  #
  ######################

  - name: x86_64-msvc
    env:
      RUST_CONFIGURE_ARGS: --build=x86_64-pc-windows-msvc --enable-profiler
      SCRIPT: make ci-msvc
    <<: *job-windows-8c

<<<<<<< HEAD
  - name: i686-msvc
=======
  # i686-msvc is split into two jobs to run tests in parallel.
  - name: i686-msvc-1
>>>>>>> 01706e1a
    env:
      RUST_CONFIGURE_ARGS: --build=i686-pc-windows-msvc
      SCRIPT: make ci-msvc-py-set1
    <<: *job-windows

  - name: i686-msvc-2
    env:
      RUST_CONFIGURE_ARGS: --build=i686-pc-windows-msvc
      SCRIPT: make ci-msvc-ps1-set2
    <<: *job-windows

  # x86_64-msvc-ext is split into multiple jobs to run tests in parallel.
  - name: x86_64-msvc-ext1
    env:
      SCRIPT: python x.py --stage 2 test src/tools/cargotest src/tools/cargo
      RUST_CONFIGURE_ARGS: --build=x86_64-pc-windows-msvc --enable-lld
    <<: *job-windows

  # Temporary builder to workaround CI issues
  # See <https://github.com/rust-lang/rust/issues/127883>
  #FIXME: Remove this, and re-enable the same tests in `checktools.sh`, once CI issues are fixed.
  - name: x86_64-msvc-ext2
    env:
      SCRIPT: >
        python x.py test --stage 2 src/tools/miri --target aarch64-apple-darwin --test-args pass &&
        python x.py test --stage 2 src/tools/miri --target i686-pc-windows-gnu --test-args pass &&
        python x.py miri --stage 2 library/core --test-args notest &&
        python x.py miri --stage 2 library/alloc --test-args notest &&
        python x.py miri --stage 2 library/std --test-args notest
      RUST_CONFIGURE_ARGS: --build=x86_64-pc-windows-msvc --enable-lld
    <<: *job-windows

  # Run `checktools.sh` and upload the toolstate file.
  - name: x86_64-msvc-ext3
    env:
      SCRIPT: src/ci/docker/host-x86_64/x86_64-gnu-tools/checktools.sh x.py /tmp/toolstate/toolstates.json windows
      HOST_TARGET: x86_64-pc-windows-msvc
      RUST_CONFIGURE_ARGS: --build=x86_64-pc-windows-msvc --enable-lld --save-toolstates=/tmp/toolstate/toolstates.json
      DEPLOY_TOOLSTATES_JSON: toolstates-windows.json
    <<: *job-windows

  # 32/64-bit MinGW builds.
  #
  # We are using MinGW with POSIX threads since LLVM requires
  # C++'s std::thread which is disabled in libstdc++ with win32 threads.
  # FIXME: Libc++ doesn't have this limitation so we can avoid
  # winpthreads if we switch to it.
  #
  # Instead of relying on the MinGW version installed on CI we download
  # and install one ourselves so we won't be surprised by changes to CI's
  # build image.
  #
  # Finally, note that the downloads below are all in the `rust-lang-ci` S3
  # bucket, but they clearly didn't originate there! The downloads originally
  # came from the mingw-w64 SourceForge download site. Unfortunately
  # SourceForge is notoriously flaky, so we mirror it on our own infrastructure.

  - name: i686-mingw
    env:
      RUST_CONFIGURE_ARGS: --build=i686-pc-windows-gnu
      SCRIPT: make ci-mingw
      # We are intentionally allowing an old toolchain on this builder (and that's
      # incompatible with LLVM downloads today).
      NO_DOWNLOAD_CI_LLVM: 1
    <<: *job-windows-8c

  # x86_64-mingw is split into two jobs to run tests in parallel.
  - name: x86_64-mingw-1
    env:
      SCRIPT: make ci-mingw-x
      RUST_CONFIGURE_ARGS: --build=x86_64-pc-windows-gnu
      # We are intentionally allowing an old toolchain on this builder (and that's
      # incompatible with LLVM downloads today).
      NO_DOWNLOAD_CI_LLVM: 1
    <<: *job-windows

  - name: x86_64-mingw-2
    env:
      SCRIPT: make ci-mingw-bootstrap
      RUST_CONFIGURE_ARGS: --build=x86_64-pc-windows-gnu
      # We are intentionally allowing an old toolchain on this builder (and that's
      # incompatible with LLVM downloads today).
      NO_DOWNLOAD_CI_LLVM: 1
    <<: *job-windows

  - name: dist-x86_64-msvc
    env:
      RUST_CONFIGURE_ARGS: >-
        --build=x86_64-pc-windows-msvc
        --host=x86_64-pc-windows-msvc
        --target=x86_64-pc-windows-msvc
        --enable-full-tools
        --enable-profiler
        --set rust.codegen-units=1
      SCRIPT: python x.py build --set rust.debug=true opt-dist && PGO_HOST=x86_64-pc-windows-msvc ./build/x86_64-pc-windows-msvc/stage0-tools-bin/opt-dist windows-ci -- python x.py dist bootstrap --include-default-paths
      DIST_REQUIRE_ALL_TOOLS: 1
      CODEGEN_BACKENDS: llvm,cranelift
    <<: *job-windows-8c

  - name: dist-i686-msvc
    env:
      RUST_CONFIGURE_ARGS: >-
        --build=i686-pc-windows-msvc
        --host=i686-pc-windows-msvc
        --target=i686-pc-windows-msvc,i586-pc-windows-msvc
        --enable-full-tools
        --enable-profiler
      SCRIPT: python x.py dist bootstrap --include-default-paths
      DIST_REQUIRE_ALL_TOOLS: 1
      CODEGEN_BACKENDS: llvm,cranelift
    <<: *job-windows

  - name: dist-aarch64-msvc
    env:
      RUST_CONFIGURE_ARGS: >-
        --build=x86_64-pc-windows-msvc
        --host=aarch64-pc-windows-msvc
        --target=aarch64-pc-windows-msvc,arm64ec-pc-windows-msvc
        --enable-full-tools
        --enable-profiler
      SCRIPT: python x.py dist bootstrap --include-default-paths
      DIST_REQUIRE_ALL_TOOLS: 1
    <<: *job-windows

  - name: dist-i686-mingw
    env:
      RUST_CONFIGURE_ARGS: >-
        --build=i686-pc-windows-gnu
        --enable-full-tools
      # We are intentionally allowing an old toolchain on this builder (and that's
      # incompatible with LLVM downloads today).
      NO_DOWNLOAD_CI_LLVM: 1
      SCRIPT: python x.py dist bootstrap --include-default-paths
      DIST_REQUIRE_ALL_TOOLS: 1
      CODEGEN_BACKENDS: llvm,cranelift
    <<: *job-windows

  - name: dist-x86_64-mingw
    env:
      SCRIPT: python x.py dist bootstrap --include-default-paths
      RUST_CONFIGURE_ARGS: >-
        --build=x86_64-pc-windows-gnu
        --enable-full-tools
      # We are intentionally allowing an old toolchain on this builder (and that's
      # incompatible with LLVM downloads today).
      NO_DOWNLOAD_CI_LLVM: 1
      DIST_REQUIRE_ALL_TOOLS: 1
      CODEGEN_BACKENDS: llvm,cranelift
    <<: *job-windows

  - name: dist-x86_64-msvc-alt
    env:
      RUST_CONFIGURE_ARGS: --build=x86_64-pc-windows-msvc --enable-extended --enable-profiler
      SCRIPT: python x.py dist bootstrap --include-default-paths
    <<: *job-windows<|MERGE_RESOLUTION|>--- conflicted
+++ resolved
@@ -448,12 +448,8 @@
       SCRIPT: make ci-msvc
     <<: *job-windows-8c
 
-<<<<<<< HEAD
-  - name: i686-msvc
-=======
   # i686-msvc is split into two jobs to run tests in parallel.
   - name: i686-msvc-1
->>>>>>> 01706e1a
     env:
       RUST_CONFIGURE_ARGS: --build=i686-pc-windows-msvc
       SCRIPT: make ci-msvc-py-set1
