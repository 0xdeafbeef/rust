//! This module facilitates the tracking system for major changes made to the bootstrap,
//! with the goal of keeping developers synchronized with important modifications in
//! the bootstrap.

use std::fmt::Display;

#[cfg(test)]
mod tests;

#[derive(Clone, Debug)]
pub struct ChangeInfo {
    /// Represents the ID of PR caused major change on bootstrap.
    pub change_id: usize,
    pub severity: ChangeSeverity,
    /// Provides a short summary of the change that will guide developers
    /// on "how to handle/behave" in response to the changes.
    pub summary: &'static str,
}

#[derive(Clone, Debug)]
pub enum ChangeSeverity {
    /// Used when build configurations continue working as before.
    Info,
    /// Used when the default value of an option changes, or support for an option is removed entirely,
    /// potentially requiring developers to update their build configurations.
    Warning,
}

impl Display for ChangeSeverity {
    fn fmt(&self, f: &mut std::fmt::Formatter<'_>) -> std::fmt::Result {
        match self {
            ChangeSeverity::Info => write!(f, "INFO"),
            ChangeSeverity::Warning => write!(f, "WARNING"),
        }
    }
}

pub fn find_recent_config_change_ids(current_id: usize) -> Vec<ChangeInfo> {
    if !CONFIG_CHANGE_HISTORY.iter().any(|config| config.change_id == current_id) {
        // If the current change-id is greater than the most recent one, return
        // an empty list (it may be due to switching from a recent branch to an
        // older one); otherwise, return the full list (assuming the user provided
        // the incorrect change-id by accident).
        if let Some(config) = CONFIG_CHANGE_HISTORY.iter().max_by_key(|config| config.change_id) {
            if current_id > config.change_id {
                return Vec::new();
            }
        }

        return CONFIG_CHANGE_HISTORY.to_vec();
    }

    let index =
        CONFIG_CHANGE_HISTORY.iter().position(|config| config.change_id == current_id).unwrap();

    CONFIG_CHANGE_HISTORY
        .iter()
        .skip(index + 1) // Skip the current_id and IDs before it
        .cloned()
        .collect()
}

pub fn human_readable_changes(changes: &[ChangeInfo]) -> String {
    let mut message = String::new();

    for change in changes {
        message.push_str(&format!("  [{}] {}\n", change.severity, change.summary));
        message.push_str(&format!(
            "    - PR Link https://github.com/rust-lang/rust/pull/{}\n",
            change.change_id
        ));
    }

    message
}

/// Keeps track of major changes made to the bootstrap configuration.
///
/// If you make any major changes (such as adding new values or changing default values),
/// please ensure adding `ChangeInfo` to the end(because the list must be sorted by the merge date)
/// of this list.
pub const CONFIG_CHANGE_HISTORY: &[ChangeInfo] = &[
    ChangeInfo {
        change_id: 115898,
        severity: ChangeSeverity::Info,
        summary: "Implementation of this change-tracking system. Ignore this.",
    },
    ChangeInfo {
        change_id: 116998,
        severity: ChangeSeverity::Info,
        summary: "Removed android-ndk r15 support in favor of android-ndk r25b.",
    },
    ChangeInfo {
        change_id: 117435,
        severity: ChangeSeverity::Info,
        summary: "New option `rust.parallel-compiler` added to config.toml.",
    },
    ChangeInfo {
        change_id: 116881,
        severity: ChangeSeverity::Warning,
        summary: "Default value of `download-ci-llvm` was changed for `codegen` profile.",
    },
    ChangeInfo {
        change_id: 117813,
        severity: ChangeSeverity::Info,
        summary: "Use of the `if-available` value for `download-ci-llvm` is deprecated; prefer using the new `if-unchanged` value.",
    },
    ChangeInfo {
        change_id: 116278,
        severity: ChangeSeverity::Info,
        summary: "The `rust.use-lld` configuration now has different options ('external'/true or 'self-contained'), and its behaviour has changed.",
    },
    ChangeInfo {
        change_id: 118703,
        severity: ChangeSeverity::Info,
        summary: "Removed rust.run_dsymutil and dist.gpg_password_file config options, as they were unused.",
    },
    ChangeInfo {
        change_id: 119124,
        severity: ChangeSeverity::Warning,
        summary: "rust-analyzer-proc-macro-srv is no longer enabled by default. To build it, you must either enable it in the configuration or explicitly invoke it with x.py.",
    },
    ChangeInfo {
        change_id: 119373,
        severity: ChangeSeverity::Info,
        summary: "The dist.missing-tools config option was deprecated, as it was unused. If you are using it, remove it from your config, it will be removed soon.",
    },
    ChangeInfo {
        change_id: 102579,
        severity: ChangeSeverity::Warning,
        summary: "A new `optimized-compiler-builtins` option has been introduced. Whether to build llvm's `compiler-rt` from source is no longer implicitly controlled by git state. See the PR for more details.",
    },
    ChangeInfo {
        change_id: 120348,
        severity: ChangeSeverity::Info,
        summary: "New option `target.<triple>.codegen-backends` added to config.toml.",
    },
    ChangeInfo {
        change_id: 121203,
        severity: ChangeSeverity::Info,
        summary: "A new `rust.frame-pointers` option has been introduced and made the default in the compiler and codegen profiles.",
    },
    ChangeInfo {
        change_id: 121278,
        severity: ChangeSeverity::Warning,
        summary: "The \"codegen\"/\"llvm\" profile has been removed and replaced with \"compiler\", use it instead for the same behavior.",
    },
    ChangeInfo {
        change_id: 118724,
        severity: ChangeSeverity::Info,
        summary: "`x install` now skips providing tarball sources (under 'build/dist' path) to speed up the installation process.",
    },
    ChangeInfo {
        change_id: 121976,
        severity: ChangeSeverity::Info,
        summary: "A new `boostrap-cache-path` option has been introduced which can be utilized to modify the cache path for bootstrap.",
    },
    ChangeInfo {
        change_id: 122108,
        severity: ChangeSeverity::Info,
        summary: "a new `target.*.runner` option is available to specify a wrapper executable required to run tests for a target",
    },
    ChangeInfo {
        change_id: 117458,
        severity: ChangeSeverity::Info,
        summary: "New option `rust.llvm-bitcode-linker` that will build the llvm-bitcode-linker.",
    },
    ChangeInfo {
        change_id: 121754,
        severity: ChangeSeverity::Warning,
        summary: "`rust.split-debuginfo` has been moved to `target.<triple>.split-debuginfo` and its default value is determined for each target individually.",
    },
    ChangeInfo {
        change_id: 123711,
        severity: ChangeSeverity::Warning,
        summary: "The deprecated field `changelog-seen` has been removed. Using that field in `config.toml` from now on will result in breakage.",
    },
    ChangeInfo {
        change_id: 124501,
        severity: ChangeSeverity::Info,
        summary: "New option `build.lldb` that will override the default lldb binary path used in debuginfo tests",
    },
    ChangeInfo {
        change_id: 123337,
        severity: ChangeSeverity::Info,
        summary: r#"The compiler profile now defaults to rust.debuginfo-level = "line-tables-only""#,
    },
    ChangeInfo {
        change_id: 124129,
        severity: ChangeSeverity::Warning,
        summary: "`rust.lld` has a new default value of `true` on `x86_64-unknown-linux-gnu`. Starting at stage1, `rust-lld` will thus be this target's default linker. No config changes should be necessary.",
    },
    ChangeInfo {
        change_id: 125535,
        severity: ChangeSeverity::Warning,
        summary: "Removed `dist.missing-tools` configuration as it was deprecated long time ago.",
    },
    ChangeInfo {
        change_id: 126701,
        severity: ChangeSeverity::Warning,
        summary: "`llvm.lld` is enabled by default for the dist profile. If set to false, `lld` will not be included in the dist build.",
    },
    ChangeInfo {
        change_id: 127913,
        severity: ChangeSeverity::Warning,
        summary: "`debug-logging` option has been removed from the default `tools` profile.",
    },
    ChangeInfo {
        change_id: 127866,
        severity: ChangeSeverity::Info,
        summary: "the `wasm-component-ld` tool is now built as part of `build.extended` and can be a member of `build.tools`",
    },
    ChangeInfo {
        change_id: 120593,
        severity: ChangeSeverity::Info,
        summary: "Removed android-ndk r25b support in favor of android-ndk r26d.",
    },
    ChangeInfo {
        change_id: 125181,
        severity: ChangeSeverity::Warning,
        summary: "For tarball sources, default value for `rust.channel` will be taken from `src/ci/channel` file.",
    },
    ChangeInfo {
        change_id: 125642,
        severity: ChangeSeverity::Info,
        summary: "New option `llvm.libzstd` to control whether llvm is built with zstd support.",
    },
    ChangeInfo {
        change_id: 128841,
        severity: ChangeSeverity::Warning,
        summary: "./x test --rustc-args was renamed to --compiletest-rustc-args as it only applies there. ./x miri --rustc-args was also removed.",
    },
    ChangeInfo {
        change_id: 129295,
        severity: ChangeSeverity::Info,
        summary: "The `build.profiler` option now tries to use source code from `download-ci-llvm` if possible, instead of checking out the `src/llvm-project` submodule.",
    },
    ChangeInfo {
        change_id: 129152,
        severity: ChangeSeverity::Info,
        summary: "New option `build.cargo-clippy` added for supporting the use of custom/external clippy.",
    },
    ChangeInfo {
        change_id: 129925,
        severity: ChangeSeverity::Warning,
        summary: "Removed `rust.split-debuginfo` as it was deprecated long time ago.",
    },
    ChangeInfo {
        change_id: 129176,
        severity: ChangeSeverity::Info,
        summary: "New option `llvm.enzyme` to control whether the llvm based autodiff tool (Enzyme) is built.",
    },
    ChangeInfo {
        change_id: 129473,
        severity: ChangeSeverity::Warning,
        summary: "`download-ci-llvm = true` now checks if CI llvm is available and has become the default for the compiler profile",
    },
    ChangeInfo {
        change_id: 130202,
        severity: ChangeSeverity::Info,
        summary: "'tools' and 'library' profiles switched `download-ci-llvm` option from `if-unchanged` to `true`.",
    },
    ChangeInfo {
        change_id: 130110,
        severity: ChangeSeverity::Info,
        summary: "New option `dist.vendor` added to control whether bootstrap should vendor dependencies for dist tarball.",
    },
    ChangeInfo {
        change_id: 130529,
        severity: ChangeSeverity::Info,
        summary: "If `llvm.download-ci-llvm` is not defined, it defaults to `true`.",
    },
    ChangeInfo {
        change_id: 131075,
        severity: ChangeSeverity::Info,
        summary: "New option `./x setup editor` added, replacing `./x setup vscode` and adding support for vim, emacs and helix.",
    },
    ChangeInfo {
        change_id: 131838,
        severity: ChangeSeverity::Info,
        summary: "Allow setting `--jobs` in config.toml with `build.jobs`.",
    },
    ChangeInfo {
        change_id: 131181,
        severity: ChangeSeverity::Info,
        summary: "New option `build.compiletest-diff-tool` that adds support for a custom differ for compiletest",
    },
    ChangeInfo {
        change_id: 131513,
        severity: ChangeSeverity::Info,
        summary: "New option `llvm.offload` to control whether the llvm offload runtime for GPU support is built. Implicitly enables the openmp runtime as dependency.",
    },
    ChangeInfo {
        change_id: 132282,
        severity: ChangeSeverity::Warning,
        summary: "Deprecated `rust.parallel_compiler` as the compiler now always defaults to being parallel (with 1 thread)",
    },
    ChangeInfo {
        change_id: 132494,
        severity: ChangeSeverity::Info,
        summary: "`download-rustc='if-unchanged'` is now a default option for library profile.",
    },
    ChangeInfo {
        change_id: 133207,
        severity: ChangeSeverity::Info,
        summary: "`rust.llvm-tools` is now enabled by default when no `config.toml` is provided.",
    },
    ChangeInfo {
        change_id: 133068,
        severity: ChangeSeverity::Warning,
        summary: "Revert `rust.download-rustc` global default to `false` and only use `rust.download-rustc = \"if-unchanged\"` default for library and tools profile. As alt CI rustc is built without debug assertions, `rust.debug-assertions = true` will now inhibit downloading CI rustc.",
    },
    ChangeInfo {
        change_id: 133853,
        severity: ChangeSeverity::Info,
        summary: "`build.vendor` is now enabled by default for dist/tarball sources when 'vendor' directory and '.cargo/config.toml' file are present.",
    },
    ChangeInfo {
        change_id: 134809,
        severity: ChangeSeverity::Warning,
        summary: "compiletest now takes `--no-capture` instead of `--nocapture`; bootstrap now accepts `--no-capture` as an argument to test commands directly",
    },
    ChangeInfo {
        change_id: 134650,
        severity: ChangeSeverity::Warning,
        summary: "Removed `rust.parallel-compiler` as it was deprecated in #132282 long time ago.",
    },
    ChangeInfo {
        change_id: 135326,
        severity: ChangeSeverity::Warning,
        summary: "It is now possible to configure `optimized-compiler-builtins` for per target.",
    },
    ChangeInfo {
        change_id: 135281,
        severity: ChangeSeverity::Warning,
        summary: "Some stamp names in the build artifacts may have changed slightly (e.g., from `llvm-finished-building` to `.llvm-stamp`).",
    },
    ChangeInfo {
        change_id: 135729,
        severity: ChangeSeverity::Info,
        summary: "Change the compiler profile to default to rust.debug-assertions = true",
    },
    ChangeInfo {
        change_id: 135832,
        severity: ChangeSeverity::Info,
        summary: "Rustdoc now respects the value of rust.lto.",
    },
    ChangeInfo {
        change_id: 136941,
        severity: ChangeSeverity::Info,
        summary: "The llvm.ccache option has moved to build.ccache. llvm.ccache is now deprecated.",
    },
    ChangeInfo {
        change_id: 137170,
        severity: ChangeSeverity::Info,
        summary: "It is now possible to configure `jemalloc` for each target",
    },
    ChangeInfo {
        change_id: 137215,
        severity: ChangeSeverity::Info,
        summary: "Added `build.test-stage = 2` to 'tools' profile defaults",
    },
    ChangeInfo {
        change_id: 137220,
        severity: ChangeSeverity::Info,
        summary: "`rust.channel` now supports \"auto-detect\" to load the channel from `src/ci/channel`",
    },
    ChangeInfo {
        change_id: 137723,
        severity: ChangeSeverity::Info,
        summary: "The rust.description option has moved to build.description and rust.description is now deprecated.",
    },
    ChangeInfo {
        change_id: 138051,
        severity: ChangeSeverity::Info,
        summary: "There is now a new `gcc` config section that can be used to download GCC from CI using `gcc.download-ci-gcc = true`",
    },
    ChangeInfo {
        change_id: 126856,
        severity: ChangeSeverity::Warning,
        summary: "Removed `src/tools/rls` tool as it was deprecated long time ago.",
    },
<<<<<<< HEAD
=======
    ChangeInfo {
        change_id: 137147,
        severity: ChangeSeverity::Info,
        summary: "Added new option `build.exclude` which works the same way as `--exclude` flag on `x`.",
    },
    ChangeInfo {
        change_id: 137081,
        severity: ChangeSeverity::Warning,
        summary: "The default configuration filename has changed from `config.toml` to `bootstrap.toml`. `config.toml` is deprecated but remains supported for backward compatibility.",
    },
>>>>>>> ff46ea82
];<|MERGE_RESOLUTION|>--- conflicted
+++ resolved
@@ -380,8 +380,6 @@
         severity: ChangeSeverity::Warning,
         summary: "Removed `src/tools/rls` tool as it was deprecated long time ago.",
     },
-<<<<<<< HEAD
-=======
     ChangeInfo {
         change_id: 137147,
         severity: ChangeSeverity::Info,
@@ -392,5 +390,4 @@
         severity: ChangeSeverity::Warning,
         summary: "The default configuration filename has changed from `config.toml` to `bootstrap.toml`. `config.toml` is deprecated but remains supported for backward compatibility.",
     },
->>>>>>> ff46ea82
 ];