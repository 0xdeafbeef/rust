// Copyright 2014 The Rust Project Developers. See the COPYRIGHT
// file at the top-level directory of this distribution and at
// http://rust-lang.org/COPYRIGHT.
//
// Licensed under the Apache License, Version 2.0 <LICENSE-APACHE or
// http://www.apache.org/licenses/LICENSE-2.0> or the MIT license
// <LICENSE-MIT or http://opensource.org/licenses/MIT>, at your
// option. This file may not be copied, modified, or distributed
// except according to those terms.

use core::option::*;
use core::mem;
use core::clone::Clone;

#[test]
fn test_get_ptr() {
    unsafe {
        let x: Box<_> = box 0;
        let addr_x: *const isize = mem::transmute(&*x);
        let opt = Some(x);
        let y = opt.unwrap();
        let addr_y: *const isize = mem::transmute(&*y);
        assert_eq!(addr_x, addr_y);
    }
}

#[test]
fn test_get_str() {
    let x = "test".to_string();
    let addr_x = x.as_ptr();
    let opt = Some(x);
    let y = opt.unwrap();
    let addr_y = y.as_ptr();
    assert_eq!(addr_x, addr_y);
}

#[test]
fn test_get_resource() {
    use std::rc::Rc;
    use core::cell::RefCell;

    struct R {
       i: Rc<RefCell<isize>>,
    }

        impl Drop for R {
       fn drop(&mut self) {
            let ii = &*self.i;
            let i = *ii.borrow();
            *ii.borrow_mut() = i + 1;
        }
    }

    fn r(i: Rc<RefCell<isize>>) -> R {
        R {
            i,
        }
    }

    let i = Rc::new(RefCell::new(0));
    {
        let x = r(i.clone());
        let opt = Some(x);
        let _y = opt.unwrap();
    }
    assert_eq!(*i.borrow(), 1);
}

#[test]
fn test_option_dance() {
    let x = Some(());
    let mut y = Some(5);
    let mut y2 = 0;
    for _x in x {
        y2 = y.take().unwrap();
    }
    assert_eq!(y2, 5);
    assert!(y.is_none());
}

#[test] #[should_panic]
fn test_option_too_much_dance() {
    struct A;
    let mut y = Some(A);
    let _y2 = y.take().unwrap();
    let _y3 = y.take().unwrap();
}

#[test]
fn test_and() {
    let x: Option<isize> = Some(1);
    assert_eq!(x.and(Some(2)), Some(2));
    assert_eq!(x.and(None::<isize>), None);

    let x: Option<isize> = None;
    assert_eq!(x.and(Some(2)), None);
    assert_eq!(x.and(None::<isize>), None);
}

#[test]
fn test_and_then() {
    let x: Option<isize> = Some(1);
    assert_eq!(x.and_then(|x| Some(x + 1)), Some(2));
    assert_eq!(x.and_then(|_| None::<isize>), None);

    let x: Option<isize> = None;
    assert_eq!(x.and_then(|x| Some(x + 1)), None);
    assert_eq!(x.and_then(|_| None::<isize>), None);
}

#[test]
fn test_or() {
    let x: Option<isize> = Some(1);
    assert_eq!(x.or(Some(2)), Some(1));
    assert_eq!(x.or(None), Some(1));

    let x: Option<isize> = None;
    assert_eq!(x.or(Some(2)), Some(2));
    assert_eq!(x.or(None), None);
}

#[test]
fn test_or_else() {
    let x: Option<isize> = Some(1);
    assert_eq!(x.or_else(|| Some(2)), Some(1));
    assert_eq!(x.or_else(|| None), Some(1));

    let x: Option<isize> = None;
    assert_eq!(x.or_else(|| Some(2)), Some(2));
    assert_eq!(x.or_else(|| None), None);
}

#[test]
fn test_unwrap() {
    assert_eq!(Some(1).unwrap(), 1);
    let s = Some("hello".to_string()).unwrap();
    assert_eq!(s, "hello");
}

#[test]
#[should_panic]
fn test_unwrap_panic1() {
    let x: Option<isize> = None;
    x.unwrap();
}

#[test]
#[should_panic]
fn test_unwrap_panic2() {
    let x: Option<String> = None;
    x.unwrap();
}

#[test]
fn test_unwrap_or() {
    let x: Option<isize> = Some(1);
    assert_eq!(x.unwrap_or(2), 1);

    let x: Option<isize> = None;
    assert_eq!(x.unwrap_or(2), 2);
}

#[test]
fn test_unwrap_or_else() {
    let x: Option<isize> = Some(1);
    assert_eq!(x.unwrap_or_else(|| 2), 1);

    let x: Option<isize> = None;
    assert_eq!(x.unwrap_or_else(|| 2), 2);
}

#[test]
fn test_iter() {
    let val = 5;

    let x = Some(val);
    let mut it = x.iter();

    assert_eq!(it.size_hint(), (1, Some(1)));
    assert_eq!(it.next(), Some(&val));
    assert_eq!(it.size_hint(), (0, Some(0)));
    assert!(it.next().is_none());

    let mut it = (&x).into_iter();
    assert_eq!(it.next(), Some(&val));
}

#[test]
fn test_mut_iter() {
    let mut val = 5;
    let new_val = 11;

    let mut x = Some(val);
    {
        let mut it = x.iter_mut();

        assert_eq!(it.size_hint(), (1, Some(1)));

        match it.next() {
            Some(interior) => {
                assert_eq!(*interior, val);
                *interior = new_val;
            }
            None => assert!(false),
        }

        assert_eq!(it.size_hint(), (0, Some(0)));
        assert!(it.next().is_none());
    }
    assert_eq!(x, Some(new_val));

    let mut y = Some(val);
    let mut it = (&mut y).into_iter();
    assert_eq!(it.next(), Some(&mut val));
}

#[test]
fn test_ord() {
    let small = Some(1.0f64);
    let big = Some(5.0f64);
    let nan = Some(0.0f64/0.0);
    assert!(!(nan < big));
    assert!(!(nan > big));
    assert!(small < big);
    assert!(None < big);
    assert!(big > None);
}

#[test]
fn test_collect() {
    let v: Option<Vec<isize>> = (0..0).map(|_| Some(0)).collect();
    assert!(v == Some(vec![]));

    let v: Option<Vec<isize>> = (0..3).map(|x| Some(x)).collect();
    assert!(v == Some(vec![0, 1, 2]));

    let v: Option<Vec<isize>> = (0..3).map(|x| {
        if x > 1 { None } else { Some(x) }
    }).collect();
    assert!(v == None);

    // test that it does not take more elements than it needs
    let mut functions: [Box<dyn Fn() -> Option<()>>; 3] =
        [box || Some(()), box || None, box || panic!()];

    let v: Option<Vec<()>> = functions.iter_mut().map(|f| (*f)()).collect();

    assert!(v == None);
}


#[test]
fn test_cloned() {
    let val = 1;
    let val_ref = &val;
    let opt_none: Option<&'static u32> = None;
    let opt_ref = Some(&val);
    let opt_ref_ref = Some(&val_ref);

    // None works
    assert_eq!(opt_none.clone(), None);
    assert_eq!(opt_none.cloned(), None);

    // Immutable ref works
    assert_eq!(opt_ref.clone(), Some(&val));
    assert_eq!(opt_ref.cloned(), Some(1));

    // Double Immutable ref works
    assert_eq!(opt_ref_ref.clone(), Some(&val_ref));
    assert_eq!(opt_ref_ref.clone().cloned(), Some(&val));
    assert_eq!(opt_ref_ref.cloned().cloned(), Some(1));
}

#[test]
fn test_try() {
    fn try_option_some() -> Option<u8> {
        let val = Some(1)?;
        Some(val)
    }
    assert_eq!(try_option_some(), Some(1));

    fn try_option_none() -> Option<u8> {
        let val = None?;
        Some(val)
    }
    assert_eq!(try_option_none(), None);

    fn try_option_ok() -> Result<u8, NoneError> {
        let val = Some(1)?;
        Ok(val)
    }
    assert_eq!(try_option_ok(), Ok(1));

    fn try_option_err() -> Result<u8, NoneError> {
        let val = None?;
        Ok(val)
    }
    assert_eq!(try_option_err(), Err(NoneError));
}

#[test]
<<<<<<< HEAD
fn test_option_deref() {
    // Some: &Option<T: Deref>::Some(T) -> Option<&T::Deref::Target>::Some(&*T)
    let ref_option = &Some(&42);
    assert_eq!(ref_option.deref(), Some(&42));

    let ref_option = &Some(String::from("a result"));
    assert_eq!(ref_option.deref(), Some("a result"));

    let ref_option = &Some(vec![1, 2, 3, 4, 5]);
    assert_eq!(ref_option.deref(), Some(&[1, 2, 3, 4, 5][..]));

    // None: &Option<T: Deref>>::None -> None
    let ref_option: &Option<&i32> = &None;
    assert_eq!(ref_option.deref(), None);


=======
fn test_replace() {
    let mut x = Some(2);
    let old = x.replace(5);

    assert_eq!(x, Some(5));
    assert_eq!(old, Some(2));

    let mut x = None;
    let old = x.replace(3);

    assert_eq!(x, Some(3));
    assert_eq!(old, None);
>>>>>>> 866a7132
}<|MERGE_RESOLUTION|>--- conflicted
+++ resolved
@@ -299,7 +299,6 @@
 }
 
 #[test]
-<<<<<<< HEAD
 fn test_option_deref() {
     // Some: &Option<T: Deref>::Some(T) -> Option<&T::Deref::Target>::Some(&*T)
     let ref_option = &Some(&42);
@@ -314,9 +313,9 @@
     // None: &Option<T: Deref>>::None -> None
     let ref_option: &Option<&i32> = &None;
     assert_eq!(ref_option.deref(), None);
-
-
-=======
+}
+
+#[test]
 fn test_replace() {
     let mut x = Some(2);
     let old = x.replace(5);
@@ -329,5 +328,4 @@
 
     assert_eq!(x, Some(3));
     assert_eq!(old, None);
->>>>>>> 866a7132
 }