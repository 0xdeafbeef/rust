--- conflicted
+++ resolved
@@ -494,11 +494,8 @@
 pub fn run_tests(config: Arc<Config>) {
     debug!(?config, "run_tests");
 
-<<<<<<< HEAD
-=======
     panic_hook::install_panic_hook();
 
->>>>>>> 51ff8950
     // If we want to collect rustfix coverage information,
     // we first make sure that the coverage file does not exist.
     // It will be created later on.
