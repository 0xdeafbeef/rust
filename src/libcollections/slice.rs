// Copyright 2012-2014 The Rust Project Developers. See the COPYRIGHT
// file at the top-level directory of this distribution and at
// http://rust-lang.org/COPYRIGHT.
//
// Licensed under the Apache License, Version 2.0 <LICENSE-APACHE or
// http://www.apache.org/licenses/LICENSE-2.0> or the MIT license
// <LICENSE-MIT or http://opensource.org/licenses/MIT>, at your
// option. This file may not be copied, modified, or distributed
// except according to those terms.

//! Utilities for slice manipulation
//!
//! The `slice` module contains useful code to help work with slice values.
//! Slices are a view into a block of memory represented as a pointer and a length.
//!
//! ```rust
//! // slicing a Vec
//! let vec = vec!(1, 2, 3);
//! let int_slice = vec.as_slice();
//! // coercing an array to a slice
//! let str_slice: &[&str] = &["one", "two", "three"];
//! ```
//!
//! Slices are either mutable or shared. The shared slice type is `&[T]`,
//! while the mutable slice type is `&mut[T]`. For example, you can mutate the
//! block of memory that a mutable slice points to:
//!
//! ```rust
//! let x: &mut[int] = &mut [1, 2, 3];
//! x[1] = 7;
//! assert_eq!(x[0], 1);
//! assert_eq!(x[1], 7);
//! assert_eq!(x[2], 3);
//! ```
//!
//! Here are some of the things this module contains:
//!
//! ## Structs
//!
//! There are several structs that are useful for slices, such as `Iter`, which
//! represents iteration over a slice.
//!
//! ## Traits
//!
//! A number of traits add methods that allow you to accomplish tasks
//! with slices, the most important being `SliceExt`. Other traits
//! apply only to slices of elements satisfying certain bounds (like
//! `Ord`).
//!
//! An example is the `slice` method which enables slicing syntax `[a..b]` that
//! returns an immutable "view" into a `Vec` or another slice from the index
//! interval `[a, b)`:
//!
//! ```rust
//! #![feature(slicing_syntax)]
//! fn main() {
//!     let numbers = [0, 1, 2];
//!     let last_numbers = numbers[1..3];
//!     // last_numbers is now &[1, 2]
//! }
//! ```
//!
//! ## Implementations of other traits
//!
//! There are several implementations of common traits for slices. Some examples
//! include:
//!
//! * `Clone`
//! * `Eq`, `Ord` - for immutable slices whose element type are `Eq` or `Ord`.
//! * `Hash` - for slices whose element type is `Hash`
//!
//! ## Iteration
//!
//! The method `iter()` returns an iteration value for a slice. The iterator
//! yields references to the slice's elements, so if the element
//! type of the slice is `int`, the element type of the iterator is `&int`.
//!
//! ```rust
//! let numbers = [0, 1, 2];
//! for &x in numbers.iter() {
//!     println!("{} is a number!", x);
//! }
//! ```
//!
//! * `.iter_mut()` returns an iterator that allows modifying each value.
//! * Further iterators exist that split, chunk or permute the slice.

#![doc(primitive = "slice")]
#![stable]

use alloc::boxed::Box;
use core::borrow::{BorrowFrom, BorrowFromMut, ToOwned};
use core::cmp;
use core::iter::{range_step, MultiplicativeIterator};
use core::kinds::Sized;
use core::mem::size_of;
use core::mem;
use core::ops::{FnMut,SliceMut};
use core::prelude::{Clone, Greater, Iterator, IteratorExt, Less, None, Option};
use core::prelude::{Ord, Ordering, PtrExt, Some, range, IteratorCloneExt, Result};
use core::ptr;
use core::slice as core_slice;
use self::Direction::*;

use vec::Vec;

pub use core::slice::{Chunks, AsSlice, Windows};
pub use core::slice::{Iter, IterMut, PartialEqSliceExt};
pub use core::slice::{IntSliceExt, SplitMut, ChunksMut, Split};
pub use core::slice::{SplitN, RSplitN, SplitNMut, RSplitNMut};
pub use core::slice::{bytes, mut_ref_slice, ref_slice};
pub use core::slice::{from_raw_buf, from_raw_mut_buf};

#[deprecated = "use Iter instead"]
pub type Items<'a, T:'a> = Iter<'a, T>;

#[deprecated = "use IterMut instead"]
pub type MutItems<'a, T:'a> = IterMut<'a, T>;

////////////////////////////////////////////////////////////////////////////////
// Basic slice extension methods
////////////////////////////////////////////////////////////////////////////////

/// Allocating extension methods for slices.
#[stable]
pub trait SliceExt for Sized? {
    #[stable]
    type Item;

    /// Sorts the slice, in place, using `compare` to compare
    /// elements.
    ///
    /// This sort is `O(n log n)` worst-case and stable, but allocates
    /// approximately `2 * n`, where `n` is the length of `self`.
    ///
    /// # Examples
    ///
    /// ```rust
    /// let mut v = [5, 4, 1, 3, 2];
    /// v.sort_by(|a, b| a.cmp(b));
    /// assert!(v == [1, 2, 3, 4, 5]);
    ///
    /// // reverse sorting
    /// v.sort_by(|a, b| b.cmp(a));
    /// assert!(v == [5, 4, 3, 2, 1]);
    /// ```
    #[stable]
    fn sort_by<F>(&mut self, compare: F) where F: FnMut(&T, &T) -> Ordering;

    /// Consumes `src` and moves as many elements as it can into `self`
    /// from the range [start,end).
    ///
    /// Returns the number of elements copied (the shorter of `self.len()`
    /// and `end - start`).
    ///
    /// # Arguments
    ///
    /// * src - A mutable vector of `T`
    /// * start - The index into `src` to start copying from
    /// * end - The index into `src` to stop copying from
    ///
    /// # Examples
    ///
    /// ```rust
    /// let mut a = [1, 2, 3, 4, 5];
    /// let b = vec![6, 7, 8];
    /// let num_moved = a.move_from(b, 0, 3);
    /// assert_eq!(num_moved, 3);
    /// assert!(a == [6, 7, 8, 4, 5]);
    /// ```
    #[experimental = "uncertain about this API approach"]
    fn move_from(&mut self, src: Vec<T>, start: uint, end: uint) -> uint;

    /// Returns a subslice spanning the interval [`start`, `end`).
    ///
    /// Panics when the end of the new slice lies beyond the end of the
    /// original slice (i.e. when `end > self.len()`) or when `start > end`.
    ///
    /// Slicing with `start` equal to `end` yields an empty slice.
    #[experimental = "will be replaced by slice syntax"]
    fn slice(&self, start: uint, end: uint) -> &[T];

    /// Returns a subslice from `start` to the end of the slice.
    ///
    /// Panics when `start` is strictly greater than the length of the original slice.
    ///
    /// Slicing from `self.len()` yields an empty slice.
    #[experimental = "will be replaced by slice syntax"]
    fn slice_from(&self, start: uint) -> &[T];

    /// Returns a subslice from the start of the slice to `end`.
    ///
    /// Panics when `end` is strictly greater than the length of the original slice.
    ///
    /// Slicing to `0` yields an empty slice.
    #[experimental = "will be replaced by slice syntax"]
    fn slice_to(&self, end: uint) -> &[T];

    /// Divides one slice into two at an index.
    ///
    /// The first will contain all indices from `[0, mid)` (excluding
    /// the index `mid` itself) and the second will contain all
    /// indices from `[mid, len)` (excluding the index `len` itself).
    ///
    /// Panics if `mid > len`.
    #[stable]
    fn split_at(&self, mid: uint) -> (&[T], &[T]);

    /// Returns an iterator over the slice
    #[stable]
    fn iter(&self) -> Iter<T>;

    /// Returns an iterator over subslices separated by elements that match
    /// `pred`.  The matched element is not contained in the subslices.
    #[stable]
    fn split<F>(&self, pred: F) -> Split<T, F>
                where F: FnMut(&T) -> bool;

    /// Returns an iterator over subslices separated by elements that match
    /// `pred`, limited to splitting at most `n` times.  The matched element is
    /// not contained in the subslices.
    #[stable]
    fn splitn<F>(&self, n: uint, pred: F) -> SplitN<T, F>
                 where F: FnMut(&T) -> bool;

    /// Returns an iterator over subslices separated by elements that match
    /// `pred` limited to splitting at most `n` times. This starts at the end of
    /// the slice and works backwards.  The matched element is not contained in
    /// the subslices.
    #[stable]
    fn rsplitn<F>(&self, n: uint, pred: F) -> RSplitN<T, F>
                  where F: FnMut(&T) -> bool;

    /// Returns an iterator over all contiguous windows of length
    /// `size`. The windows overlap. If the slice is shorter than
    /// `size`, the iterator returns no values.
    ///
    /// # Panics
    ///
    /// Panics if `size` is 0.
    ///
    /// # Example
    ///
    /// Print the adjacent pairs of a slice (i.e. `[1,2]`, `[2,3]`,
    /// `[3,4]`):
    ///
    /// ```rust
    /// let v = &[1, 2, 3, 4];
    /// for win in v.windows(2) {
    ///     println!("{}", win);
    /// }
    /// ```
    #[stable]
    fn windows(&self, size: uint) -> Windows<T>;

    /// Returns an iterator over `size` elements of the slice at a
    /// time. The chunks do not overlap. If `size` does not divide the
    /// length of the slice, then the last chunk will not have length
    /// `size`.
    ///
    /// # Panics
    ///
    /// Panics if `size` is 0.
    ///
    /// # Example
    ///
    /// Print the slice two elements at a time (i.e. `[1,2]`,
    /// `[3,4]`, `[5]`):
    ///
    /// ```rust
    /// let v = &[1, 2, 3, 4, 5];
    /// for win in v.chunks(2) {
    ///     println!("{}", win);
    /// }
    /// ```
    #[stable]
    fn chunks(&self, size: uint) -> Chunks<T>;

    /// Returns the element of a slice at the given index, or `None` if the
    /// index is out of bounds.
    #[stable]
    fn get(&self, index: uint) -> Option<&T>;

    /// Returns the first element of a slice, or `None` if it is empty.
    #[stable]
    fn first(&self) -> Option<&T>;

    /// Deprecated: renamed to `first`.
    #[deprecated = "renamed to `first`"]
    fn head(&self) -> Option<&T> { self.first() }

    /// Returns all but the first element of a slice.
    #[experimental = "likely to be renamed"]
    fn tail(&self) -> &[T];

    /// Returns all but the last element of a slice.
    #[experimental = "likely to be renamed"]
    fn init(&self) -> &[T];

    /// Returns the last element of a slice, or `None` if it is empty.
    #[stable]
    fn last(&self) -> Option<&T>;

    /// Returns a pointer to the element at the given index, without doing
    /// bounds checking.
    #[stable]
    unsafe fn get_unchecked(&self, index: uint) -> &T;

    /// Deprecated: renamed to `get_unchecked`.
    #[deprecated = "renamed to get_unchecked"]
    unsafe fn unsafe_get(&self, index: uint) -> &T {
        self.get_unchecked(index)
    }

    /// Returns an unsafe pointer to the slice's buffer
    ///
    /// The caller must ensure that the slice outlives the pointer this
    /// function returns, or else it will end up pointing to garbage.
    ///
    /// Modifying the slice may cause its buffer to be reallocated, which
    /// would also make any pointers to it invalid.
    #[stable]
    fn as_ptr(&self) -> *const T;

    /// Binary search a sorted slice with a comparator function.
    ///
    /// The comparator function should implement an order consistent
    /// with the sort order of the underlying slice, returning an
    /// order code that indicates whether its argument is `Less`,
    /// `Equal` or `Greater` the desired target.
    ///
    /// If a matching value is found then returns `Ok`, containing
    /// the index for the matched element; if no match is found then
    /// `Err` is returned, containing the index where a matching
    /// element could be inserted while maintaining sorted order.
    ///
    /// # Example
    ///
    /// Looks up a series of four elements. The first is found, with a
    /// uniquely determined position; the second and third are not
    /// found; the fourth could match any position in `[1,4]`.
    ///
    /// ```rust
    /// let s = [0, 1, 1, 1, 1, 2, 3, 5, 8, 13, 21, 34, 55];
    /// let s = s.as_slice();
    ///
    /// let seek = 13;
    /// assert_eq!(s.binary_search_by(|probe| probe.cmp(&seek)), Ok(9));
    /// let seek = 4;
    /// assert_eq!(s.binary_search_by(|probe| probe.cmp(&seek)), Err(7));
    /// let seek = 100;
    /// assert_eq!(s.binary_search_by(|probe| probe.cmp(&seek)), Err(13));
    /// let seek = 1;
    /// let r = s.binary_search_by(|probe| probe.cmp(&seek));
    /// assert!(match r { Ok(1...4) => true, _ => false, });
    /// ```
    #[stable]
    fn binary_search_by<F>(&self, f: F) -> Result<uint, uint> where
        F: FnMut(&T) -> Ordering;

    /// Return the number of elements in the slice
    ///
    /// # Example
    ///
    /// ```
    /// let a = [1, 2, 3];
    /// assert_eq!(a.len(), 3);
    /// ```
    #[stable]
    fn len(&self) -> uint;

    /// Returns true if the slice has a length of 0
    ///
    /// # Example
    ///
    /// ```
    /// let a = [1, 2, 3];
    /// assert!(!a.is_empty());
    /// ```
    #[inline]
    #[stable]
    fn is_empty(&self) -> bool { self.len() == 0 }
    /// Returns a mutable reference to the element at the given index,
    /// or `None` if the index is out of bounds
    #[stable]
    fn get_mut(&mut self, index: uint) -> Option<&mut T>;

    /// Work with `self` as a mut slice.
    /// Primarily intended for getting a &mut [T] from a [T; N].
    #[stable]
    fn as_mut_slice(&mut self) -> &mut [T];

    /// Returns a mutable subslice spanning the interval [`start`, `end`).
    ///
    /// Panics when the end of the new slice lies beyond the end of the
    /// original slice (i.e. when `end > self.len()`) or when `start > end`.
    ///
    /// Slicing with `start` equal to `end` yields an empty slice.
    #[experimental = "will be replaced by slice syntax"]
    fn slice_mut(&mut self, start: uint, end: uint) -> &mut [T];

    /// Returns a mutable subslice from `start` to the end of the slice.
    ///
    /// Panics when `start` is strictly greater than the length of the original slice.
    ///
    /// Slicing from `self.len()` yields an empty slice.
    #[experimental = "will be replaced by slice syntax"]
    fn slice_from_mut(&mut self, start: uint) -> &mut [T];

    /// Returns a mutable subslice from the start of the slice to `end`.
    ///
    /// Panics when `end` is strictly greater than the length of the original slice.
    ///
    /// Slicing to `0` yields an empty slice.
    #[experimental = "will be replaced by slice syntax"]
    fn slice_to_mut(&mut self, end: uint) -> &mut [T];

    /// Returns an iterator that allows modifying each value
    #[stable]
    fn iter_mut(&mut self) -> IterMut<T>;

    /// Returns a mutable pointer to the first element of a slice, or `None` if it is empty
    #[stable]
    fn first_mut(&mut self) -> Option<&mut T>;

    /// Depreated: renamed to `first_mut`.
    #[deprecated = "renamed to first_mut"]
    fn head_mut(&mut self) -> Option<&mut T> {
        self.first_mut()
    }

    /// Returns all but the first element of a mutable slice
    #[experimental = "likely to be renamed or removed"]
    fn tail_mut(&mut self) -> &mut [T];

    /// Returns all but the last element of a mutable slice
    #[experimental = "likely to be renamed or removed"]
    fn init_mut(&mut self) -> &mut [T];

    /// Returns a mutable pointer to the last item in the slice.
    #[stable]
    fn last_mut(&mut self) -> Option<&mut T>;

    /// Returns an iterator over mutable subslices separated by elements that
    /// match `pred`.  The matched element is not contained in the subslices.
    #[stable]
    fn split_mut<F>(&mut self, pred: F) -> SplitMut<T, F>
                    where F: FnMut(&T) -> bool;

    /// Returns an iterator over subslices separated by elements that match
    /// `pred`, limited to splitting at most `n` times.  The matched element is
    /// not contained in the subslices.
    #[stable]
    fn splitn_mut<F>(&mut self, n: uint, pred: F) -> SplitNMut<T, F>
                     where F: FnMut(&T) -> bool;

    /// Returns an iterator over subslices separated by elements that match
    /// `pred` limited to splitting at most `n` times. This starts at the end of
    /// the slice and works backwards.  The matched element is not contained in
    /// the subslices.
    #[stable]
    fn rsplitn_mut<F>(&mut self,  n: uint, pred: F) -> RSplitNMut<T, F>
                      where F: FnMut(&T) -> bool;

    /// Returns an iterator over `chunk_size` elements of the slice at a time.
    /// The chunks are mutable and do not overlap. If `chunk_size` does
    /// not divide the length of the slice, then the last chunk will not
    /// have length `chunk_size`.
    ///
    /// # Panics
    ///
    /// Panics if `chunk_size` is 0.
    #[stable]
    fn chunks_mut(&mut self, chunk_size: uint) -> ChunksMut<T>;

    /// Swaps two elements in a slice.
    ///
    /// # Arguments
    ///
    /// * a - The index of the first element
    /// * b - The index of the second element
    ///
    /// # Panics
    ///
    /// Panics if `a` or `b` are out of bounds.
    ///
    /// # Example
    ///
    /// ```rust
    /// let mut v = ["a", "b", "c", "d"];
    /// v.swap(1, 3);
    /// assert!(v == ["a", "d", "c", "b"]);
    /// ```
    #[stable]
    fn swap(&mut self, a: uint, b: uint);

    /// Divides one `&mut` into two at an index.
    ///
    /// The first will contain all indices from `[0, mid)` (excluding
    /// the index `mid` itself) and the second will contain all
    /// indices from `[mid, len)` (excluding the index `len` itself).
    ///
    /// # Panics
    ///
    /// Panics if `mid > len`.
    ///
    /// # Example
    ///
    /// ```rust
    /// let mut v = [1, 2, 3, 4, 5, 6];
    ///
    /// // scoped to restrict the lifetime of the borrows
    /// {
    ///    let (left, right) = v.split_at_mut(0);
    ///    assert!(left == []);
    ///    assert!(right == [1, 2, 3, 4, 5, 6]);
    /// }
    ///
    /// {
    ///     let (left, right) = v.split_at_mut(2);
    ///     assert!(left == [1, 2]);
    ///     assert!(right == [3, 4, 5, 6]);
    /// }
    ///
    /// {
    ///     let (left, right) = v.split_at_mut(6);
    ///     assert!(left == [1, 2, 3, 4, 5, 6]);
    ///     assert!(right == []);
    /// }
    /// ```
    #[stable]
    fn split_at_mut(&mut self, mid: uint) -> (&mut [T], &mut [T]);

    /// Reverse the order of elements in a slice, in place.
    ///
    /// # Example
    ///
    /// ```rust
    /// let mut v = [1, 2, 3];
    /// v.reverse();
    /// assert!(v == [3, 2, 1]);
    /// ```
    #[stable]
    fn reverse(&mut self);

    /// Returns an unsafe mutable pointer to the element in index
    #[stable]
    unsafe fn get_unchecked_mut(&mut self, index: uint) -> &mut T;

    /// Deprecated: renamed to `get_unchecked_mut`.
    #[deprecated = "renamed to get_unchecked_mut"]
    unsafe fn unchecked_mut(&mut self, index: uint) -> &mut T {
        self.get_unchecked_mut(index)
    }

    /// Return an unsafe mutable pointer to the slice's buffer.
    ///
    /// The caller must ensure that the slice outlives the pointer this
    /// function returns, or else it will end up pointing to garbage.
    ///
    /// Modifying the slice may cause its buffer to be reallocated, which
    /// would also make any pointers to it invalid.
    #[inline]
    #[stable]
    fn as_mut_ptr(&mut self) -> *mut T;
}

#[stable]
impl<T> SliceExt for [T] {
    type Item = T;

    #[inline]
    fn sort_by<F>(&mut self, compare: F) where F: FnMut(&T, &T) -> Ordering {
        merge_sort(self, compare)
    }

    #[inline]
    fn move_from(&mut self, mut src: Vec<T>, start: uint, end: uint) -> uint {
        for (a, b) in self.iter_mut().zip(src.slice_mut(start, end).iter_mut()) {
            mem::swap(a, b);
        }
        cmp::min(self.len(), end-start)
    }

    #[inline]
    fn slice<'a>(&'a self, start: uint, end: uint) -> &'a [T] {
        core_slice::SliceExt::slice(self, start, end)
    }

    #[inline]
    fn slice_from<'a>(&'a self, start: uint) -> &'a [T] {
        core_slice::SliceExt::slice_from(self, start)
    }

    #[inline]
    fn slice_to<'a>(&'a self, end: uint) -> &'a [T] {
        core_slice::SliceExt::slice_to(self, end)
    }

    #[inline]
    fn split_at<'a>(&'a self, mid: uint) -> (&'a [T], &'a [T]) {
        core_slice::SliceExt::split_at(self, mid)
    }

    #[inline]
    fn iter<'a>(&'a self) -> Iter<'a, T> {
        core_slice::SliceExt::iter(self)
    }

    #[inline]
    fn split<F>(&self, pred: F) -> Split<T, F>
                where F: FnMut(&T) -> bool {
        core_slice::SliceExt::split(self, pred)
    }

    #[inline]
    fn splitn<F>(&self, n: uint, pred: F) -> SplitN<T, F>
                 where F: FnMut(&T) -> bool {
        core_slice::SliceExt::splitn(self, n, pred)
    }

    #[inline]
    fn rsplitn<F>(&self, n: uint, pred: F) -> RSplitN<T, F>
                  where F: FnMut(&T) -> bool {
        core_slice::SliceExt::rsplitn(self, n, pred)
    }

    #[inline]
    fn windows<'a>(&'a self, size: uint) -> Windows<'a, T> {
        core_slice::SliceExt::windows(self, size)
    }

    #[inline]
    fn chunks<'a>(&'a self, size: uint) -> Chunks<'a, T> {
        core_slice::SliceExt::chunks(self, size)
    }

    #[inline]
    fn get<'a>(&'a self, index: uint) -> Option<&'a T> {
        core_slice::SliceExt::get(self, index)
    }

    #[inline]
    fn first<'a>(&'a self) -> Option<&'a T> {
        core_slice::SliceExt::first(self)
    }

    #[inline]
    fn tail<'a>(&'a self) -> &'a [T] {
        core_slice::SliceExt::tail(self)
    }

    #[inline]
    fn init<'a>(&'a self) -> &'a [T] {
        core_slice::SliceExt::init(self)
    }

    #[inline]
    fn last<'a>(&'a self) -> Option<&'a T> {
        core_slice::SliceExt::last(self)
    }

    #[inline]
    unsafe fn get_unchecked<'a>(&'a self, index: uint) -> &'a T {
        core_slice::SliceExt::get_unchecked(self, index)
    }

    #[inline]
    fn as_ptr(&self) -> *const T {
        core_slice::SliceExt::as_ptr(self)
    }

    #[inline]
    fn binary_search_by<F>(&self, f: F) -> Result<uint, uint>
                        where F: FnMut(&T) -> Ordering {
        core_slice::SliceExt::binary_search_by(self, f)
    }

    #[inline]
    fn len(&self) -> uint {
        core_slice::SliceExt::len(self)
    }

    #[inline]
    fn is_empty(&self) -> bool {
        core_slice::SliceExt::is_empty(self)
    }

    #[inline]
    fn get_mut<'a>(&'a mut self, index: uint) -> Option<&'a mut T> {
        core_slice::SliceExt::get_mut(self, index)
    }

    #[inline]
    fn as_mut_slice<'a>(&'a mut self) -> &'a mut [T] {
        core_slice::SliceExt::as_mut_slice(self)
    }

    #[inline]
    fn slice_mut<'a>(&'a mut self, start: uint, end: uint) -> &'a mut [T] {
        core_slice::SliceExt::slice_mut(self, start, end)
    }

    #[inline]
    fn slice_from_mut<'a>(&'a mut self, start: uint) -> &'a mut [T] {
        core_slice::SliceExt::slice_from_mut(self, start)
    }

    #[inline]
    fn slice_to_mut<'a>(&'a mut self, end: uint) -> &'a mut [T] {
        core_slice::SliceExt::slice_to_mut(self, end)
    }

    #[inline]
    fn iter_mut<'a>(&'a mut self) -> IterMut<'a, T> {
        core_slice::SliceExt::iter_mut(self)
    }

    #[inline]
    fn first_mut<'a>(&'a mut self) -> Option<&'a mut T> {
        core_slice::SliceExt::first_mut(self)
    }

    #[inline]
    fn tail_mut<'a>(&'a mut self) -> &'a mut [T] {
        core_slice::SliceExt::tail_mut(self)
    }

    #[inline]
    fn init_mut<'a>(&'a mut self) -> &'a mut [T] {
        core_slice::SliceExt::init_mut(self)
    }

    #[inline]
    fn last_mut<'a>(&'a mut self) -> Option<&'a mut T> {
        core_slice::SliceExt::last_mut(self)
    }

    #[inline]
    fn split_mut<F>(&mut self, pred: F) -> SplitMut<T, F>
                    where F: FnMut(&T) -> bool {
        core_slice::SliceExt::split_mut(self, pred)
    }

    #[inline]
    fn splitn_mut<F>(&mut self, n: uint, pred: F) -> SplitNMut<T, F>
                     where F: FnMut(&T) -> bool {
        core_slice::SliceExt::splitn_mut(self, n, pred)
    }

    #[inline]
    fn rsplitn_mut<F>(&mut self,  n: uint, pred: F) -> RSplitNMut<T, F>
                      where F: FnMut(&T) -> bool {
        core_slice::SliceExt::rsplitn_mut(self, n, pred)
    }

    #[inline]
    fn chunks_mut<'a>(&'a mut self, chunk_size: uint) -> ChunksMut<'a, T> {
        core_slice::SliceExt::chunks_mut(self, chunk_size)
    }

    #[inline]
    fn swap(&mut self, a: uint, b: uint) {
        core_slice::SliceExt::swap(self, a, b)
    }

    #[inline]
    fn split_at_mut<'a>(&'a mut self, mid: uint) -> (&'a mut [T], &'a mut [T]) {
        core_slice::SliceExt::split_at_mut(self, mid)
    }

    #[inline]
    fn reverse(&mut self) {
        core_slice::SliceExt::reverse(self)
    }

    #[inline]
    unsafe fn get_unchecked_mut<'a>(&'a mut self, index: uint) -> &'a mut T {
        core_slice::SliceExt::get_unchecked_mut(self, index)
    }

    #[inline]
    fn as_mut_ptr(&mut self) -> *mut T {
        core_slice::SliceExt::as_mut_ptr(self)
    }
}

////////////////////////////////////////////////////////////////////////////////
// Extension traits for slices over specifc kinds of data
////////////////////////////////////////////////////////////////////////////////

/// Extension methods for boxed slices.
#[experimental = "likely to merge into SliceExt if it survives"]
pub trait BoxedSliceExt<T> {
    /// Convert `self` into a vector without clones or allocation.
    #[experimental]
    fn into_vec(self) -> Vec<T>;
}

#[experimental = "trait is experimental"]
impl<T> BoxedSliceExt<T> for Box<[T]> {
    fn into_vec(mut self) -> Vec<T> {
        unsafe {
            let xs = Vec::from_raw_parts(self.as_mut_ptr(), self.len(), self.len());
            mem::forget(self);
            xs
        }
    }
}

/// Allocating extension methods for slices containing `Clone` elements.
#[unstable = "likely to be merged into SliceExt"]
pub trait CloneSliceExt<T> for Sized? {
    /// Copies `self` into a new `Vec`.
    #[stable]
    fn to_vec(&self) -> Vec<T>;

    /// Deprecated: use `iter().cloned().partition(f)` instead.
    #[deprecated = "use iter().cloned().partition(f) instead"]
    fn partitioned<F>(&self, f: F) -> (Vec<T>, Vec<T>) where F: FnMut(&T) -> bool;

    /// Creates an iterator that yields every possible permutation of the
    /// vector in succession.
    ///
    /// # Examples
    ///
    /// ```rust
    /// let v = [1, 2, 3];
    /// let mut perms = v.permutations();
    ///
    /// for p in perms {
    ///   println!("{}", p);
    /// }
    /// ```
    ///
    /// Iterating through permutations one by one.
    ///
    /// ```rust
    /// let v = [1, 2, 3];
    /// let mut perms = v.permutations();
    ///
    /// assert_eq!(Some(vec![1, 2, 3]), perms.next());
    /// assert_eq!(Some(vec![1, 3, 2]), perms.next());
    /// assert_eq!(Some(vec![3, 1, 2]), perms.next());
    /// ```
    #[unstable]
    fn permutations(&self) -> Permutations<T>;

    /// Copies as many elements from `src` as it can into `self` (the
    /// shorter of `self.len()` and `src.len()`). Returns the number
    /// of elements copied.
    ///
    /// # Example
    ///
    /// ```rust
    /// let mut dst = [0, 0, 0];
    /// let src = [1, 2];
    ///
    /// assert!(dst.clone_from_slice(&src) == 2);
    /// assert!(dst == [1, 2, 0]);
    ///
    /// let src2 = [3, 4, 5, 6];
    /// assert!(dst.clone_from_slice(&src2) == 3);
    /// assert!(dst == [3, 4, 5]);
    /// ```
    #[experimental]
    fn clone_from_slice(&mut self, &[T]) -> uint;
}


#[unstable = "trait is unstable"]
impl<T: Clone> CloneSliceExt<T> for [T] {
    /// Returns a copy of `v`.
    #[inline]
    fn to_vec(&self) -> Vec<T> {
        let mut vector = Vec::with_capacity(self.len());
        vector.push_all(self);
        vector
    }


    #[inline]
    fn partitioned<F>(&self, f: F) -> (Vec<T>, Vec<T>) where F: FnMut(&T) -> bool {
        self.iter().cloned().partition(f)
    }

    /// Returns an iterator over all permutations of a vector.
    fn permutations(&self) -> Permutations<T> {
        Permutations{
            swaps: ElementSwaps::new(self.len()),
            v: self.to_vec(),
        }
    }

    fn clone_from_slice(&mut self, src: &[T]) -> uint {
        core_slice::CloneSliceExt::clone_from_slice(self, src)
    }
}

/// Allocating extension methods for slices on Ord values.
#[unstable = "likely to merge with SliceExt"]
pub trait OrdSliceExt<T> for Sized? {
    /// Sorts the slice, in place.
    ///
    /// This is equivalent to `self.sort_by(|a, b| a.cmp(b))`.
    ///
    /// # Examples
    ///
    /// ```rust
    /// let mut v = [-5, 4, 1, -3, 2];
    ///
    /// v.sort();
    /// assert!(v == [-5, -3, 1, 2, 4]);
    /// ```
    #[stable]
    fn sort(&mut self);

    /// Binary search a sorted slice for a given element.
    ///
    /// If the value is found then `Ok` is returned, containing the
    /// index of the matching element; if the value is not found then
    /// `Err` is returned, containing the index where a matching
    /// element could be inserted while maintaining sorted order.
    ///
    /// # Example
    ///
    /// Looks up a series of four elements. The first is found, with a
    /// uniquely determined position; the second and third are not
    /// found; the fourth could match any position in `[1,4]`.
    ///
    /// ```rust
    /// let s = [0, 1, 1, 1, 1, 2, 3, 5, 8, 13, 21, 34, 55];
    /// let s = s.as_slice();
    ///
    /// assert_eq!(s.binary_search(&13),  Ok(9));
    /// assert_eq!(s.binary_search(&4),   Err(7));
    /// assert_eq!(s.binary_search(&100), Err(13));
    /// let r = s.binary_search(&1);
    /// assert!(match r { Ok(1...4) => true, _ => false, });
    /// ```
    #[stable]
    fn binary_search(&self, x: &T) -> Result<uint, uint>;

    /// Deprecated: use `binary_search` instead.
    #[deprecated = "use binary_search instead"]
    fn binary_search_elem(&self, x: &T) -> Result<uint, uint> {
        self.binary_search(x)
    }

    /// Mutates the slice to the next lexicographic permutation.
    ///
    /// Returns `true` if successful and `false` if the slice is at the
    /// last-ordered permutation.
    ///
    /// # Example
    ///
    /// ```rust
    /// let v: &mut [_] = &mut [0, 1, 2];
    /// v.next_permutation();
    /// let b: &mut [_] = &mut [0, 2, 1];
    /// assert!(v == b);
    /// v.next_permutation();
    /// let b: &mut [_] = &mut [1, 0, 2];
    /// assert!(v == b);
    /// ```
    #[unstable = "uncertain if this merits inclusion in std"]
    fn next_permutation(&mut self) -> bool;

    /// Mutates the slice to the previous lexicographic permutation.
    ///
    /// Returns `true` if successful and `false` if the slice is at the
    /// first-ordered permutation.
    ///
    /// # Example
    ///
    /// ```rust
    /// let v: &mut [_] = &mut [1, 0, 2];
    /// v.prev_permutation();
    /// let b: &mut [_] = &mut [0, 2, 1];
    /// assert!(v == b);
    /// v.prev_permutation();
    /// let b: &mut [_] = &mut [0, 1, 2];
    /// assert!(v == b);
    /// ```
    #[unstable = "uncertain if this merits inclusion in std"]
    fn prev_permutation(&mut self) -> bool;
}

#[unstable = "trait is unstable"]
impl<T: Ord> OrdSliceExt<T> for [T] {
    #[inline]
    fn sort(&mut self) {
        self.sort_by(|a, b| a.cmp(b))
    }

    fn binary_search(&self, x: &T) -> Result<uint, uint> {
        core_slice::OrdSliceExt::binary_search(self, x)
    }

    fn next_permutation(&mut self) -> bool {
        core_slice::OrdSliceExt::next_permutation(self)
    }

    fn prev_permutation(&mut self) -> bool {
        core_slice::OrdSliceExt::prev_permutation(self)
    }
}

#[unstable = "U should be an associated type"]
/// An extension trait for concatenating slices
<<<<<<< HEAD
pub trait SliceConcatExt<Sized? T, U> {
=======
pub trait SliceConcatExt<T: ?Sized, U> for Sized? {
>>>>>>> 8f3a4243
    /// Flattens a slice of `T` into a single value `U`.
    #[stable]
    fn concat(&self) -> U;

    #[deprecated = "renamed to concat"]
    fn concat_vec(&self) -> U {
        self.concat()
    }

    /// Flattens a slice of `T` into a single value `U`, placing a
    /// given seperator between each.
    #[stable]
    fn connect(&self, sep: &T) -> U;

    #[deprecated = "renamed to connect"]
    fn connect_vec(&self, sep: &T) -> U {
        self.connect(sep)
    }
}

impl<T: Clone, V: AsSlice<T>> SliceConcatExt<T, Vec<T>> for [V] {
    fn concat(&self) -> Vec<T> {
        let size = self.iter().fold(0u, |acc, v| acc + v.as_slice().len());
        let mut result = Vec::with_capacity(size);
        for v in self.iter() {
            result.push_all(v.as_slice())
        }
        result
    }

    fn connect(&self, sep: &T) -> Vec<T> {
        let size = self.iter().fold(0u, |acc, v| acc + v.as_slice().len());
        let mut result = Vec::with_capacity(size + self.len());
        let mut first = true;
        for v in self.iter() {
            if first { first = false } else { result.push(sep.clone()) }
            result.push_all(v.as_slice())
        }
        result
    }
}

/// An iterator that yields the element swaps needed to produce
/// a sequence of all possible permutations for an indexed sequence of
/// elements. Each permutation is only a single swap apart.
///
/// The Steinhaus-Johnson-Trotter algorithm is used.
///
/// Generates even and odd permutations alternately.
///
/// The last generated swap is always (0, 1), and it returns the
/// sequence to its initial order.
#[experimental]
#[deriving(Clone)]
pub struct ElementSwaps {
    sdir: Vec<SizeDirection>,
    /// If `true`, emit the last swap that returns the sequence to initial
    /// state.
    emit_reset: bool,
    swaps_made : uint,
}

impl ElementSwaps {
    /// Creates an `ElementSwaps` iterator for a sequence of `length` elements.
    #[experimental]
    pub fn new(length: uint) -> ElementSwaps {
        // Initialize `sdir` with a direction that position should move in
        // (all negative at the beginning) and the `size` of the
        // element (equal to the original index).
        ElementSwaps{
            emit_reset: true,
            sdir: range(0, length).map(|i| SizeDirection{ size: i, dir: Neg }).collect(),
            swaps_made: 0
        }
    }
}

////////////////////////////////////////////////////////////////////////////////
// Standard trait implementations for slices
////////////////////////////////////////////////////////////////////////////////

#[unstable = "trait is unstable"]
impl<T> BorrowFrom<Vec<T>> for [T] {
    fn borrow_from(owned: &Vec<T>) -> &[T] { owned[] }
}

#[unstable = "trait is unstable"]
impl<T> BorrowFromMut<Vec<T>> for [T] {
    fn borrow_from_mut(owned: &mut Vec<T>) -> &mut [T] { owned.as_mut_slice_() }
}

#[unstable = "trait is unstable"]
impl<T: Clone> ToOwned<Vec<T>> for [T] {
    fn to_owned(&self) -> Vec<T> { self.to_vec() }
}

////////////////////////////////////////////////////////////////////////////////
// Iterators
////////////////////////////////////////////////////////////////////////////////

#[deriving(Copy, Clone)]
enum Direction { Pos, Neg }

/// An `Index` and `Direction` together.
#[deriving(Copy, Clone)]
struct SizeDirection {
    size: uint,
    dir: Direction,
}

#[stable]
impl Iterator for ElementSwaps {
    type Item = (uint, uint);

    #[inline]
    fn next(&mut self) -> Option<(uint, uint)> {
        fn new_pos(i: uint, s: Direction) -> uint {
            i + match s { Pos => 1, Neg => -1 }
        }

        // Find the index of the largest mobile element:
        // The direction should point into the vector, and the
        // swap should be with a smaller `size` element.
        let max = self.sdir.iter().map(|&x| x).enumerate()
                           .filter(|&(i, sd)|
                                new_pos(i, sd.dir) < self.sdir.len() &&
                                self.sdir[new_pos(i, sd.dir)].size < sd.size)
                           .max_by(|&(_, sd)| sd.size);
        match max {
            Some((i, sd)) => {
                let j = new_pos(i, sd.dir);
                self.sdir.swap(i, j);

                // Swap the direction of each larger SizeDirection
                for x in self.sdir.iter_mut() {
                    if x.size > sd.size {
                        x.dir = match x.dir { Pos => Neg, Neg => Pos };
                    }
                }
                self.swaps_made += 1;
                Some((i, j))
            },
            None => if self.emit_reset {
                self.emit_reset = false;
                if self.sdir.len() > 1 {
                    // The last swap
                    self.swaps_made += 1;
                    Some((0, 1))
                } else {
                    // Vector is of the form [] or [x], and the only permutation is itself
                    self.swaps_made += 1;
                    Some((0,0))
                }
            } else { None }
        }
    }

    #[inline]
    fn size_hint(&self) -> (uint, Option<uint>) {
        // For a vector of size n, there are exactly n! permutations.
        let n = range(2, self.sdir.len() + 1).product();
        (n - self.swaps_made, Some(n - self.swaps_made))
    }
}

/// An iterator that uses `ElementSwaps` to iterate through
/// all possible permutations of a vector.
///
/// The first iteration yields a clone of the vector as it is,
/// then each successive element is the vector with one
/// swap applied.
///
/// Generates even and odd permutations alternately.
#[unstable]
pub struct Permutations<T> {
    swaps: ElementSwaps,
    v: Vec<T>,
}

#[unstable = "trait is unstable"]
impl<T: Clone> Iterator<Vec<T>> for Permutations<T> {
    #[inline]
    fn next(&mut self) -> Option<Vec<T>> {
        match self.swaps.next() {
            None => None,
            Some((0,0)) => Some(self.v.clone()),
            Some((a, b)) => {
                let elt = self.v.clone();
                self.v.swap(a, b);
                Some(elt)
            }
        }
    }

    #[inline]
    fn size_hint(&self) -> (uint, Option<uint>) {
        self.swaps.size_hint()
    }
}

////////////////////////////////////////////////////////////////////////////////
// Sorting
////////////////////////////////////////////////////////////////////////////////

fn insertion_sort<T, F>(v: &mut [T], mut compare: F) where F: FnMut(&T, &T) -> Ordering {
    let len = v.len() as int;
    let buf_v = v.as_mut_ptr();

    // 1 <= i < len;
    for i in range(1, len) {
        // j satisfies: 0 <= j <= i;
        let mut j = i;
        unsafe {
            // `i` is in bounds.
            let read_ptr = buf_v.offset(i) as *const T;

            // find where to insert, we need to do strict <,
            // rather than <=, to maintain stability.

            // 0 <= j - 1 < len, so .offset(j - 1) is in bounds.
            while j > 0 &&
                    compare(&*read_ptr, &*buf_v.offset(j - 1)) == Less {
                j -= 1;
            }

            // shift everything to the right, to make space to
            // insert this value.

            // j + 1 could be `len` (for the last `i`), but in
            // that case, `i == j` so we don't copy. The
            // `.offset(j)` is always in bounds.

            if i != j {
                let tmp = ptr::read(read_ptr);
                ptr::copy_memory(buf_v.offset(j + 1),
                                 &*buf_v.offset(j),
                                 (i - j) as uint);
                ptr::copy_nonoverlapping_memory(buf_v.offset(j),
                                                &tmp as *const T,
                                                1);
                mem::forget(tmp);
            }
        }
    }
}

fn merge_sort<T, F>(v: &mut [T], mut compare: F) where F: FnMut(&T, &T) -> Ordering {
    // warning: this wildly uses unsafe.
    static BASE_INSERTION: uint = 32;
    static LARGE_INSERTION: uint = 16;

    // FIXME #12092: smaller insertion runs seems to make sorting
    // vectors of large elements a little faster on some platforms,
    // but hasn't been tested/tuned extensively
    let insertion = if size_of::<T>() <= 16 {
        BASE_INSERTION
    } else {
        LARGE_INSERTION
    };

    let len = v.len();

    // short vectors get sorted in-place via insertion sort to avoid allocations
    if len <= insertion {
        insertion_sort(v, compare);
        return;
    }

    // allocate some memory to use as scratch memory, we keep the
    // length 0 so we can keep shallow copies of the contents of `v`
    // without risking the dtors running on an object twice if
    // `compare` panics.
    let mut working_space = Vec::with_capacity(2 * len);
    // these both are buffers of length `len`.
    let mut buf_dat = working_space.as_mut_ptr();
    let mut buf_tmp = unsafe {buf_dat.offset(len as int)};

    // length `len`.
    let buf_v = v.as_ptr();

    // step 1. sort short runs with insertion sort. This takes the
    // values from `v` and sorts them into `buf_dat`, leaving that
    // with sorted runs of length INSERTION.

    // We could hardcode the sorting comparisons here, and we could
    // manipulate/step the pointers themselves, rather than repeatedly
    // .offset-ing.
    for start in range_step(0, len, insertion) {
        // start <= i < len;
        for i in range(start, cmp::min(start + insertion, len)) {
            // j satisfies: start <= j <= i;
            let mut j = i as int;
            unsafe {
                // `i` is in bounds.
                let read_ptr = buf_v.offset(i as int);

                // find where to insert, we need to do strict <,
                // rather than <=, to maintain stability.

                // start <= j - 1 < len, so .offset(j - 1) is in
                // bounds.
                while j > start as int &&
                        compare(&*read_ptr, &*buf_dat.offset(j - 1)) == Less {
                    j -= 1;
                }

                // shift everything to the right, to make space to
                // insert this value.

                // j + 1 could be `len` (for the last `i`), but in
                // that case, `i == j` so we don't copy. The
                // `.offset(j)` is always in bounds.
                ptr::copy_memory(buf_dat.offset(j + 1),
                                 &*buf_dat.offset(j),
                                 i - j as uint);
                ptr::copy_nonoverlapping_memory(buf_dat.offset(j), read_ptr, 1);
            }
        }
    }

    // step 2. merge the sorted runs.
    let mut width = insertion;
    while width < len {
        // merge the sorted runs of length `width` in `buf_dat` two at
        // a time, placing the result in `buf_tmp`.

        // 0 <= start <= len.
        for start in range_step(0, len, 2 * width) {
            // manipulate pointers directly for speed (rather than
            // using a `for` loop with `range` and `.offset` inside
            // that loop).
            unsafe {
                // the end of the first run & start of the
                // second. Offset of `len` is defined, since this is
                // precisely one byte past the end of the object.
                let right_start = buf_dat.offset(cmp::min(start + width, len) as int);
                // end of the second. Similar reasoning to the above re safety.
                let right_end_idx = cmp::min(start + 2 * width, len);
                let right_end = buf_dat.offset(right_end_idx as int);

                // the pointers to the elements under consideration
                // from the two runs.

                // both of these are in bounds.
                let mut left = buf_dat.offset(start as int);
                let mut right = right_start;

                // where we're putting the results, it is a run of
                // length `2*width`, so we step it once for each step
                // of either `left` or `right`.  `buf_tmp` has length
                // `len`, so these are in bounds.
                let mut out = buf_tmp.offset(start as int);
                let out_end = buf_tmp.offset(right_end_idx as int);

                while out < out_end {
                    // Either the left or the right run are exhausted,
                    // so just copy the remainder from the other run
                    // and move on; this gives a huge speed-up (order
                    // of 25%) for mostly sorted vectors (the best
                    // case).
                    if left == right_start {
                        // the number remaining in this run.
                        let elems = (right_end as uint - right as uint) / mem::size_of::<T>();
                        ptr::copy_nonoverlapping_memory(out, &*right, elems);
                        break;
                    } else if right == right_end {
                        let elems = (right_start as uint - left as uint) / mem::size_of::<T>();
                        ptr::copy_nonoverlapping_memory(out, &*left, elems);
                        break;
                    }

                    // check which side is smaller, and that's the
                    // next element for the new run.

                    // `left < right_start` and `right < right_end`,
                    // so these are valid.
                    let to_copy = if compare(&*left, &*right) == Greater {
                        step(&mut right)
                    } else {
                        step(&mut left)
                    };
                    ptr::copy_nonoverlapping_memory(out, &*to_copy, 1);
                    step(&mut out);
                }
            }
        }

        mem::swap(&mut buf_dat, &mut buf_tmp);

        width *= 2;
    }

    // write the result to `v` in one go, so that there are never two copies
    // of the same object in `v`.
    unsafe {
        ptr::copy_nonoverlapping_memory(v.as_mut_ptr(), &*buf_dat, len);
    }

    // increment the pointer, returning the old pointer.
    #[inline(always)]
    unsafe fn step<T>(ptr: &mut *mut T) -> *mut T {
        let old = *ptr;
        *ptr = ptr.offset(1);
        old
    }
}

/// Deprecated, unsafe operations
#[deprecated]
pub mod raw {
    pub use core::slice::raw::{buf_as_slice, mut_buf_as_slice};
    pub use core::slice::raw::{shift_ptr, pop_ptr};
}

#[cfg(test)]
mod tests {
    use std::boxed::Box;
    use prelude::{Some, None, range, Vec, ToString, Clone, Greater, Less, Equal};
    use prelude::{SliceExt, Iterator, IteratorExt, DoubleEndedIteratorExt};
    use prelude::{OrdSliceExt, CloneSliceExt, PartialEqSliceExt, AsSlice};
    use prelude::{RandomAccessIterator, Ord, SliceConcatExt};
    use core::cell::Cell;
    use core::default::Default;
    use core::mem;
    use std::rand::{Rng, thread_rng};
    use std::rc::Rc;
    use super::ElementSwaps;

    fn square(n: uint) -> uint { n * n }

    fn is_odd(n: &uint) -> bool { *n % 2u == 1u }

    #[test]
    fn test_from_fn() {
        // Test on-stack from_fn.
        let mut v = Vec::from_fn(3u, square);
        {
            let v = v.as_slice();
            assert_eq!(v.len(), 3u);
            assert_eq!(v[0], 0u);
            assert_eq!(v[1], 1u);
            assert_eq!(v[2], 4u);
        }

        // Test on-heap from_fn.
        v = Vec::from_fn(5u, square);
        {
            let v = v.as_slice();
            assert_eq!(v.len(), 5u);
            assert_eq!(v[0], 0u);
            assert_eq!(v[1], 1u);
            assert_eq!(v[2], 4u);
            assert_eq!(v[3], 9u);
            assert_eq!(v[4], 16u);
        }
    }

    #[test]
    fn test_from_elem() {
        // Test on-stack from_elem.
        let mut v = Vec::from_elem(2u, 10u);
        {
            let v = v.as_slice();
            assert_eq!(v.len(), 2u);
            assert_eq!(v[0], 10u);
            assert_eq!(v[1], 10u);
        }

        // Test on-heap from_elem.
        v = Vec::from_elem(6u, 20u);
        {
            let v = v.as_slice();
            assert_eq!(v[0], 20u);
            assert_eq!(v[1], 20u);
            assert_eq!(v[2], 20u);
            assert_eq!(v[3], 20u);
            assert_eq!(v[4], 20u);
            assert_eq!(v[5], 20u);
        }
    }

    #[test]
    fn test_is_empty() {
        let xs: [int; 0] = [];
        assert!(xs.is_empty());
        assert!(![0i].is_empty());
    }

    #[test]
    fn test_len_divzero() {
        type Z = [i8; 0];
        let v0 : &[Z] = &[];
        let v1 : &[Z] = &[[]];
        let v2 : &[Z] = &[[], []];
        assert_eq!(mem::size_of::<Z>(), 0);
        assert_eq!(v0.len(), 0);
        assert_eq!(v1.len(), 1);
        assert_eq!(v2.len(), 2);
    }

    #[test]
    fn test_get() {
        let mut a = vec![11i];
        assert_eq!(a.as_slice().get(1), None);
        a = vec![11i, 12];
        assert_eq!(a.as_slice().get(1).unwrap(), &12);
        a = vec![11i, 12, 13];
        assert_eq!(a.as_slice().get(1).unwrap(), &12);
    }

    #[test]
    fn test_head() {
        let mut a = vec![];
        assert_eq!(a.as_slice().head(), None);
        a = vec![11i];
        assert_eq!(a.as_slice().head().unwrap(), &11);
        a = vec![11i, 12];
        assert_eq!(a.as_slice().head().unwrap(), &11);
    }

    #[test]
    fn test_head_mut() {
        let mut a = vec![];
        assert_eq!(a.head_mut(), None);
        a = vec![11i];
        assert_eq!(*a.head_mut().unwrap(), 11);
        a = vec![11i, 12];
        assert_eq!(*a.head_mut().unwrap(), 11);
    }

    #[test]
    fn test_tail() {
        let mut a = vec![11i];
        let b: &[int] = &[];
        assert_eq!(a.tail(), b);
        a = vec![11i, 12];
        let b: &[int] = &[12];
        assert_eq!(a.tail(), b);
    }

    #[test]
    fn test_tail_mut() {
        let mut a = vec![11i];
        let b: &mut [int] = &mut [];
        assert!(a.tail_mut() == b);
        a = vec![11i, 12];
        let b: &mut [int] = &mut [12];
        assert!(a.tail_mut() == b);
    }

    #[test]
    #[should_fail]
    fn test_tail_empty() {
        let a: Vec<int> = vec![];
        a.tail();
    }

    #[test]
    #[should_fail]
    fn test_tail_mut_empty() {
        let mut a: Vec<int> = vec![];
        a.tail_mut();
    }

    #[test]
    fn test_init() {
        let mut a = vec![11i];
        let b: &[int] = &[];
        assert_eq!(a.init(), b);
        a = vec![11i, 12];
        let b: &[int] = &[11];
        assert_eq!(a.init(), b);
    }

    #[test]
    fn test_init_mut() {
        let mut a = vec![11i];
        let b: &mut [int] = &mut [];
        assert!(a.init_mut() == b);
        a = vec![11i, 12];
        let b: &mut [int] = &mut [11];
        assert!(a.init_mut() == b);
    }

    #[test]
    #[should_fail]
    fn test_init_empty() {
        let a: Vec<int> = vec![];
        a.init();
    }

    #[test]
    #[should_fail]
    fn test_init_mut_empty() {
        let mut a: Vec<int> = vec![];
        a.init_mut();
    }

    #[test]
    fn test_last() {
        let mut a = vec![];
        assert_eq!(a.as_slice().last(), None);
        a = vec![11i];
        assert_eq!(a.as_slice().last().unwrap(), &11);
        a = vec![11i, 12];
        assert_eq!(a.as_slice().last().unwrap(), &12);
    }

    #[test]
    fn test_last_mut() {
        let mut a = vec![];
        assert_eq!(a.last_mut(), None);
        a = vec![11i];
        assert_eq!(*a.last_mut().unwrap(), 11);
        a = vec![11i, 12];
        assert_eq!(*a.last_mut().unwrap(), 12);
    }

    #[test]
    fn test_slice() {
        // Test fixed length vector.
        let vec_fixed = [1i, 2, 3, 4];
        let v_a = vec_fixed[1u..vec_fixed.len()].to_vec();
        assert_eq!(v_a.len(), 3u);
        let v_a = v_a.as_slice();
        assert_eq!(v_a[0], 2);
        assert_eq!(v_a[1], 3);
        assert_eq!(v_a[2], 4);

        // Test on stack.
        let vec_stack: &[_] = &[1i, 2, 3];
        let v_b = vec_stack[1u..3u].to_vec();
        assert_eq!(v_b.len(), 2u);
        let v_b = v_b.as_slice();
        assert_eq!(v_b[0], 2);
        assert_eq!(v_b[1], 3);

        // Test `Box<[T]>`
        let vec_unique = vec![1i, 2, 3, 4, 5, 6];
        let v_d = vec_unique[1u..6u].to_vec();
        assert_eq!(v_d.len(), 5u);
        let v_d = v_d.as_slice();
        assert_eq!(v_d[0], 2);
        assert_eq!(v_d[1], 3);
        assert_eq!(v_d[2], 4);
        assert_eq!(v_d[3], 5);
        assert_eq!(v_d[4], 6);
    }

    #[test]
    fn test_slice_from() {
        let vec: &[int] = &[1, 2, 3, 4];
        assert_eq!(vec[0..], vec);
        let b: &[int] = &[3, 4];
        assert_eq!(vec[2..], b);
        let b: &[int] = &[];
        assert_eq!(vec[4..], b);
    }

    #[test]
    fn test_slice_to() {
        let vec: &[int] = &[1, 2, 3, 4];
        assert_eq!(vec[..4], vec);
        let b: &[int] = &[1, 2];
        assert_eq!(vec[..2], b);
        let b: &[int] = &[];
        assert_eq!(vec[..0], b);
    }


    #[test]
    fn test_pop() {
        let mut v = vec![5i];
        let e = v.pop();
        assert_eq!(v.len(), 0);
        assert_eq!(e, Some(5));
        let f = v.pop();
        assert_eq!(f, None);
        let g = v.pop();
        assert_eq!(g, None);
    }

    #[test]
    fn test_swap_remove() {
        let mut v = vec![1i, 2, 3, 4, 5];
        let mut e = v.swap_remove(0);
        assert_eq!(e, 1);
        assert_eq!(v, vec![5i, 2, 3, 4]);
        e = v.swap_remove(3);
        assert_eq!(e, 4);
        assert_eq!(v, vec![5i, 2, 3]);
    }

    #[test]
    #[should_fail]
    fn test_swap_remove_fail() {
        let mut v = vec![1i];
        let _ = v.swap_remove(0);
        let _ = v.swap_remove(0);
    }

    #[test]
    fn test_swap_remove_noncopyable() {
        // Tests that we don't accidentally run destructors twice.
        let mut v = Vec::new();
        v.push(box 0u8);
        v.push(box 0u8);
        v.push(box 0u8);
        let mut _e = v.swap_remove(0);
        assert_eq!(v.len(), 2);
        _e = v.swap_remove(1);
        assert_eq!(v.len(), 1);
        _e = v.swap_remove(0);
        assert_eq!(v.len(), 0);
    }

    #[test]
    fn test_push() {
        // Test on-stack push().
        let mut v = vec![];
        v.push(1i);
        assert_eq!(v.len(), 1u);
        assert_eq!(v.as_slice()[0], 1);

        // Test on-heap push().
        v.push(2i);
        assert_eq!(v.len(), 2u);
        assert_eq!(v.as_slice()[0], 1);
        assert_eq!(v.as_slice()[1], 2);
    }

    #[test]
    fn test_grow() {
        // Test on-stack grow().
        let mut v = vec![];
        v.grow(2u, 1i);
        {
            let v = v.as_slice();
            assert_eq!(v.len(), 2u);
            assert_eq!(v[0], 1);
            assert_eq!(v[1], 1);
        }

        // Test on-heap grow().
        v.grow(3u, 2i);
        {
            let v = v.as_slice();
            assert_eq!(v.len(), 5u);
            assert_eq!(v[0], 1);
            assert_eq!(v[1], 1);
            assert_eq!(v[2], 2);
            assert_eq!(v[3], 2);
            assert_eq!(v[4], 2);
        }
    }

    #[test]
    fn test_grow_fn() {
        let mut v = vec![];
        v.grow_fn(3u, square);
        let v = v.as_slice();
        assert_eq!(v.len(), 3u);
        assert_eq!(v[0], 0u);
        assert_eq!(v[1], 1u);
        assert_eq!(v[2], 4u);
    }

    #[test]
    fn test_truncate() {
        let mut v = vec![box 6i,box 5,box 4];
        v.truncate(1);
        let v = v.as_slice();
        assert_eq!(v.len(), 1);
        assert_eq!(*(v[0]), 6);
        // If the unsafe block didn't drop things properly, we blow up here.
    }

    #[test]
    fn test_clear() {
        let mut v = vec![box 6i,box 5,box 4];
        v.clear();
        assert_eq!(v.len(), 0);
        // If the unsafe block didn't drop things properly, we blow up here.
    }

    #[test]
    fn test_dedup() {
        fn case(a: Vec<uint>, b: Vec<uint>) {
            let mut v = a;
            v.dedup();
            assert_eq!(v, b);
        }
        case(vec![], vec![]);
        case(vec![1u], vec![1]);
        case(vec![1u,1], vec![1]);
        case(vec![1u,2,3], vec![1,2,3]);
        case(vec![1u,1,2,3], vec![1,2,3]);
        case(vec![1u,2,2,3], vec![1,2,3]);
        case(vec![1u,2,3,3], vec![1,2,3]);
        case(vec![1u,1,2,2,2,3,3], vec![1,2,3]);
    }

    #[test]
    fn test_dedup_unique() {
        let mut v0 = vec![box 1i, box 1, box 2, box 3];
        v0.dedup();
        let mut v1 = vec![box 1i, box 2, box 2, box 3];
        v1.dedup();
        let mut v2 = vec![box 1i, box 2, box 3, box 3];
        v2.dedup();
        /*
         * If the boxed pointers were leaked or otherwise misused, valgrind
         * and/or rt should raise errors.
         */
    }

    #[test]
    fn test_dedup_shared() {
        let mut v0 = vec![box 1i, box 1, box 2, box 3];
        v0.dedup();
        let mut v1 = vec![box 1i, box 2, box 2, box 3];
        v1.dedup();
        let mut v2 = vec![box 1i, box 2, box 3, box 3];
        v2.dedup();
        /*
         * If the pointers were leaked or otherwise misused, valgrind and/or
         * rt should raise errors.
         */
    }

    #[test]
    fn test_retain() {
        let mut v = vec![1u, 2, 3, 4, 5];
        v.retain(is_odd);
        assert_eq!(v, vec![1u, 3, 5]);
    }

    #[test]
    fn test_element_swaps() {
        let mut v = [1i, 2, 3];
        for (i, (a, b)) in ElementSwaps::new(v.len()).enumerate() {
            v.swap(a, b);
            match i {
                0 => assert!(v == [1, 3, 2]),
                1 => assert!(v == [3, 1, 2]),
                2 => assert!(v == [3, 2, 1]),
                3 => assert!(v == [2, 3, 1]),
                4 => assert!(v == [2, 1, 3]),
                5 => assert!(v == [1, 2, 3]),
                _ => panic!(),
            }
        }
    }

    #[test]
    fn test_permutations() {
        {
            let v: [int; 0] = [];
            let mut it = v.permutations();
            let (min_size, max_opt) = it.size_hint();
            assert_eq!(min_size, 1);
            assert_eq!(max_opt.unwrap(), 1);
            assert_eq!(it.next(), Some(v.as_slice().to_vec()));
            assert_eq!(it.next(), None);
        }
        {
            let v = ["Hello".to_string()];
            let mut it = v.permutations();
            let (min_size, max_opt) = it.size_hint();
            assert_eq!(min_size, 1);
            assert_eq!(max_opt.unwrap(), 1);
            assert_eq!(it.next(), Some(v.as_slice().to_vec()));
            assert_eq!(it.next(), None);
        }
        {
            let v = [1i, 2, 3];
            let mut it = v.permutations();
            let (min_size, max_opt) = it.size_hint();
            assert_eq!(min_size, 3*2);
            assert_eq!(max_opt.unwrap(), 3*2);
            assert_eq!(it.next(), Some(vec![1,2,3]));
            assert_eq!(it.next(), Some(vec![1,3,2]));
            assert_eq!(it.next(), Some(vec![3,1,2]));
            let (min_size, max_opt) = it.size_hint();
            assert_eq!(min_size, 3);
            assert_eq!(max_opt.unwrap(), 3);
            assert_eq!(it.next(), Some(vec![3,2,1]));
            assert_eq!(it.next(), Some(vec![2,3,1]));
            assert_eq!(it.next(), Some(vec![2,1,3]));
            assert_eq!(it.next(), None);
        }
        {
            // check that we have N! permutations
            let v = ['A', 'B', 'C', 'D', 'E', 'F'];
            let mut amt = 0;
            let mut it = v.permutations();
            let (min_size, max_opt) = it.size_hint();
            for _perm in it {
                amt += 1;
            }
            assert_eq!(amt, it.swaps.swaps_made);
            assert_eq!(amt, min_size);
            assert_eq!(amt, 2 * 3 * 4 * 5 * 6);
            assert_eq!(amt, max_opt.unwrap());
        }
    }

    #[test]
    fn test_lexicographic_permutations() {
        let v : &mut[int] = &mut[1i, 2, 3, 4, 5];
        assert!(v.prev_permutation() == false);
        assert!(v.next_permutation());
        let b: &mut[int] = &mut[1, 2, 3, 5, 4];
        assert!(v == b);
        assert!(v.prev_permutation());
        let b: &mut[int] = &mut[1, 2, 3, 4, 5];
        assert!(v == b);
        assert!(v.next_permutation());
        assert!(v.next_permutation());
        let b: &mut[int] = &mut[1, 2, 4, 3, 5];
        assert!(v == b);
        assert!(v.next_permutation());
        let b: &mut[int] = &mut[1, 2, 4, 5, 3];
        assert!(v == b);

        let v : &mut[int] = &mut[1i, 0, 0, 0];
        assert!(v.next_permutation() == false);
        assert!(v.prev_permutation());
        let b: &mut[int] = &mut[0, 1, 0, 0];
        assert!(v == b);
        assert!(v.prev_permutation());
        let b: &mut[int] = &mut[0, 0, 1, 0];
        assert!(v == b);
        assert!(v.prev_permutation());
        let b: &mut[int] = &mut[0, 0, 0, 1];
        assert!(v == b);
        assert!(v.prev_permutation() == false);
    }

    #[test]
    fn test_lexicographic_permutations_empty_and_short() {
        let empty : &mut[int] = &mut[];
        assert!(empty.next_permutation() == false);
        let b: &mut[int] = &mut[];
        assert!(empty == b);
        assert!(empty.prev_permutation() == false);
        assert!(empty == b);

        let one_elem : &mut[int] = &mut[4i];
        assert!(one_elem.prev_permutation() == false);
        let b: &mut[int] = &mut[4];
        assert!(one_elem == b);
        assert!(one_elem.next_permutation() == false);
        assert!(one_elem == b);

        let two_elem : &mut[int] = &mut[1i, 2];
        assert!(two_elem.prev_permutation() == false);
        let b : &mut[int] = &mut[1, 2];
        let c : &mut[int] = &mut[2, 1];
        assert!(two_elem == b);
        assert!(two_elem.next_permutation());
        assert!(two_elem == c);
        assert!(two_elem.next_permutation() == false);
        assert!(two_elem == c);
        assert!(two_elem.prev_permutation());
        assert!(two_elem == b);
        assert!(two_elem.prev_permutation() == false);
        assert!(two_elem == b);
    }

    #[test]
    fn test_position_elem() {
        assert!([].position_elem(&1i).is_none());

        let v1 = vec![1i, 2, 3, 3, 2, 5];
        assert_eq!(v1.as_slice().position_elem(&1), Some(0u));
        assert_eq!(v1.as_slice().position_elem(&2), Some(1u));
        assert_eq!(v1.as_slice().position_elem(&5), Some(5u));
        assert!(v1.as_slice().position_elem(&4).is_none());
    }

    #[test]
    fn test_binary_search() {
        assert_eq!([1i,2,3,4,5].binary_search(&5).ok(), Some(4));
        assert_eq!([1i,2,3,4,5].binary_search(&4).ok(), Some(3));
        assert_eq!([1i,2,3,4,5].binary_search(&3).ok(), Some(2));
        assert_eq!([1i,2,3,4,5].binary_search(&2).ok(), Some(1));
        assert_eq!([1i,2,3,4,5].binary_search(&1).ok(), Some(0));

        assert_eq!([2i,4,6,8,10].binary_search(&1).ok(), None);
        assert_eq!([2i,4,6,8,10].binary_search(&5).ok(), None);
        assert_eq!([2i,4,6,8,10].binary_search(&4).ok(), Some(1));
        assert_eq!([2i,4,6,8,10].binary_search(&10).ok(), Some(4));

        assert_eq!([2i,4,6,8].binary_search(&1).ok(), None);
        assert_eq!([2i,4,6,8].binary_search(&5).ok(), None);
        assert_eq!([2i,4,6,8].binary_search(&4).ok(), Some(1));
        assert_eq!([2i,4,6,8].binary_search(&8).ok(), Some(3));

        assert_eq!([2i,4,6].binary_search(&1).ok(), None);
        assert_eq!([2i,4,6].binary_search(&5).ok(), None);
        assert_eq!([2i,4,6].binary_search(&4).ok(), Some(1));
        assert_eq!([2i,4,6].binary_search(&6).ok(), Some(2));

        assert_eq!([2i,4].binary_search(&1).ok(), None);
        assert_eq!([2i,4].binary_search(&5).ok(), None);
        assert_eq!([2i,4].binary_search(&2).ok(), Some(0));
        assert_eq!([2i,4].binary_search(&4).ok(), Some(1));

        assert_eq!([2i].binary_search(&1).ok(), None);
        assert_eq!([2i].binary_search(&5).ok(), None);
        assert_eq!([2i].binary_search(&2).ok(), Some(0));

        assert_eq!([].binary_search(&1i).ok(), None);
        assert_eq!([].binary_search(&5i).ok(), None);

        assert!([1i,1,1,1,1].binary_search(&1).ok() != None);
        assert!([1i,1,1,1,2].binary_search(&1).ok() != None);
        assert!([1i,1,1,2,2].binary_search(&1).ok() != None);
        assert!([1i,1,2,2,2].binary_search(&1).ok() != None);
        assert_eq!([1i,2,2,2,2].binary_search(&1).ok(), Some(0));

        assert_eq!([1i,2,3,4,5].binary_search(&6).ok(), None);
        assert_eq!([1i,2,3,4,5].binary_search(&0).ok(), None);
    }

    #[test]
    fn test_reverse() {
        let mut v: Vec<int> = vec![10i, 20];
        assert_eq!(v[0], 10);
        assert_eq!(v[1], 20);
        v.reverse();
        assert_eq!(v[0], 20);
        assert_eq!(v[1], 10);

        let mut v3: Vec<int> = vec![];
        v3.reverse();
        assert!(v3.is_empty());
    }

    #[test]
    fn test_sort() {
        for len in range(4u, 25) {
            for _ in range(0i, 100) {
                let mut v = thread_rng().gen_iter::<uint>().take(len)
                                      .collect::<Vec<uint>>();
                let mut v1 = v.clone();

                v.sort();
                assert!(v.as_slice().windows(2).all(|w| w[0] <= w[1]));

                v1.sort_by(|a, b| a.cmp(b));
                assert!(v1.as_slice().windows(2).all(|w| w[0] <= w[1]));

                v1.sort_by(|a, b| b.cmp(a));
                assert!(v1.as_slice().windows(2).all(|w| w[0] >= w[1]));
            }
        }

        // shouldn't panic
        let mut v: [uint; 0] = [];
        v.sort();

        let mut v = [0xDEADBEEFu];
        v.sort();
        assert!(v == [0xDEADBEEF]);
    }

    #[test]
    fn test_sort_stability() {
        for len in range(4i, 25) {
            for _ in range(0u, 10) {
                let mut counts = [0i; 10];

                // create a vector like [(6, 1), (5, 1), (6, 2), ...],
                // where the first item of each tuple is random, but
                // the second item represents which occurrence of that
                // number this element is, i.e. the second elements
                // will occur in sorted order.
                let mut v = range(0, len).map(|_| {
                        let n = thread_rng().gen::<uint>() % 10;
                        counts[n] += 1;
                        (n, counts[n])
                    }).collect::<Vec<(uint, int)>>();

                // only sort on the first element, so an unstable sort
                // may mix up the counts.
                v.sort_by(|&(a,_), &(b,_)| a.cmp(&b));

                // this comparison includes the count (the second item
                // of the tuple), so elements with equal first items
                // will need to be ordered with increasing
                // counts... i.e. exactly asserting that this sort is
                // stable.
                assert!(v.as_slice().windows(2).all(|w| w[0] <= w[1]));
            }
        }
    }

    #[test]
    fn test_partition() {
        assert_eq!((vec![]).partition(|x: &int| *x < 3), (vec![], vec![]));
        assert_eq!((vec![1i, 2, 3]).partition(|x: &int| *x < 4), (vec![1, 2, 3], vec![]));
        assert_eq!((vec![1i, 2, 3]).partition(|x: &int| *x < 2), (vec![1], vec![2, 3]));
        assert_eq!((vec![1i, 2, 3]).partition(|x: &int| *x < 0), (vec![], vec![1, 2, 3]));
    }

    #[test]
    fn test_partitioned() {
        assert_eq!(([]).partitioned(|x: &int| *x < 3), (vec![], vec![]));
        assert_eq!(([1i, 2, 3]).partitioned(|x: &int| *x < 4), (vec![1, 2, 3], vec![]));
        assert_eq!(([1i, 2, 3]).partitioned(|x: &int| *x < 2), (vec![1], vec![2, 3]));
        assert_eq!(([1i, 2, 3]).partitioned(|x: &int| *x < 0), (vec![], vec![1, 2, 3]));
    }

    #[test]
    fn test_concat() {
        let v: [Vec<int>; 0] = [];
        let c: Vec<int> = v.concat();
        assert_eq!(c, []);
        let d: Vec<int> = [vec![1i], vec![2i,3i]].concat();
        assert_eq!(d, vec![1i, 2, 3]);

        let v: [&[int]; 2] = [&[1], &[2, 3]];
        assert_eq!(v.connect(&0), vec![1i, 0, 2, 3]);
        let v: [&[int]; 3] = [&[1i], &[2], &[3]];
        assert_eq!(v.connect(&0), vec![1i, 0, 2, 0, 3]);
    }

    #[test]
    fn test_connect() {
        let v: [Vec<int>; 0] = [];
        assert_eq!(v.connect_vec(&0), vec![]);
        assert_eq!([vec![1i], vec![2i, 3]].connect_vec(&0), vec![1, 0, 2, 3]);
        assert_eq!([vec![1i], vec![2i], vec![3i]].connect_vec(&0), vec![1, 0, 2, 0, 3]);

        let v: [&[int]; 2] = [&[1], &[2, 3]];
        assert_eq!(v.connect_vec(&0), vec![1, 0, 2, 3]);
        let v: [&[int]; 3] = [&[1], &[2], &[3]];
        assert_eq!(v.connect_vec(&0), vec![1, 0, 2, 0, 3]);
    }

    #[test]
    fn test_insert() {
        let mut a = vec![1i, 2, 4];
        a.insert(2, 3);
        assert_eq!(a, vec![1, 2, 3, 4]);

        let mut a = vec![1i, 2, 3];
        a.insert(0, 0);
        assert_eq!(a, vec![0, 1, 2, 3]);

        let mut a = vec![1i, 2, 3];
        a.insert(3, 4);
        assert_eq!(a, vec![1, 2, 3, 4]);

        let mut a = vec![];
        a.insert(0, 1i);
        assert_eq!(a, vec![1]);
    }

    #[test]
    #[should_fail]
    fn test_insert_oob() {
        let mut a = vec![1i, 2, 3];
        a.insert(4, 5);
    }

    #[test]
    fn test_remove() {
        let mut a = vec![1i,2,3,4];

        assert_eq!(a.remove(2), 3);
        assert_eq!(a, vec![1i,2,4]);

        assert_eq!(a.remove(2), 4);
        assert_eq!(a, vec![1i,2]);

        assert_eq!(a.remove(0), 1);
        assert_eq!(a, vec![2i]);

        assert_eq!(a.remove(0), 2);
        assert_eq!(a, vec![]);
    }

    #[test]
    #[should_fail]
    fn test_remove_fail() {
        let mut a = vec![1i];
        let _ = a.remove(0);
        let _ = a.remove(0);
    }

    #[test]
    fn test_capacity() {
        let mut v = vec![0u64];
        v.reserve_exact(10u);
        assert!(v.capacity() >= 11u);
        let mut v = vec![0u32];
        v.reserve_exact(10u);
        assert!(v.capacity() >= 11u);
    }

    #[test]
    fn test_slice_2() {
        let v = vec![1i, 2, 3, 4, 5];
        let v = v.slice(1u, 3u);
        assert_eq!(v.len(), 2u);
        assert_eq!(v[0], 2);
        assert_eq!(v[1], 3);
    }


    #[test]
    #[should_fail]
    fn test_from_fn_fail() {
        Vec::from_fn(100, |v| {
            if v == 50 { panic!() }
            box 0i
        });
    }

    #[test]
    #[should_fail]
    fn test_from_elem_fail() {

        struct S {
            f: Cell<int>,
            boxes: (Box<int>, Rc<int>)
        }

        impl Clone for S {
            fn clone(&self) -> S {
                self.f.set(self.f.get() + 1);
                if self.f.get() == 10 { panic!() }
                S {
                    f: self.f.clone(),
                    boxes: self.boxes.clone(),
                }
            }
        }

        let s = S {
            f: Cell::new(0),
            boxes: (box 0, Rc::new(0)),
        };
        let _ = Vec::from_elem(100, s);
    }

    #[test]
    #[should_fail]
    fn test_grow_fn_fail() {
        let mut v = vec![];
        v.grow_fn(100, |i| {
            if i == 50 {
                panic!()
            }
            (box 0i, Rc::new(0i))
        })
    }

    #[test]
    #[should_fail]
    fn test_permute_fail() {
        let v = [(box 0i, Rc::new(0i)), (box 0i, Rc::new(0i)),
                 (box 0i, Rc::new(0i)), (box 0i, Rc::new(0i))];
        let mut i = 0u;
        for _ in v.permutations() {
            if i == 2 {
                panic!()
            }
            i += 1;
        }
    }

    #[test]
    fn test_total_ord() {
        let c: &[int] = &[1, 2, 3];
        [1, 2, 3, 4][].cmp(c) == Greater;
        let c: &[int] = &[1, 2, 3, 4];
        [1, 2, 3][].cmp(c) == Less;
        let c: &[int] = &[1, 2, 3, 6];
        [1, 2, 3, 4][].cmp(c) == Equal;
        let c: &[int] = &[1, 2, 3, 4, 5, 6];
        [1, 2, 3, 4, 5, 5, 5, 5][].cmp(c) == Less;
        let c: &[int] = &[1, 2, 3, 4];
        [2, 2][].cmp(c) == Greater;
    }

    #[test]
    fn test_iterator() {
        let xs = [1i, 2, 5, 10, 11];
        let mut it = xs.iter();
        assert_eq!(it.size_hint(), (5, Some(5)));
        assert_eq!(it.next().unwrap(), &1);
        assert_eq!(it.size_hint(), (4, Some(4)));
        assert_eq!(it.next().unwrap(), &2);
        assert_eq!(it.size_hint(), (3, Some(3)));
        assert_eq!(it.next().unwrap(), &5);
        assert_eq!(it.size_hint(), (2, Some(2)));
        assert_eq!(it.next().unwrap(), &10);
        assert_eq!(it.size_hint(), (1, Some(1)));
        assert_eq!(it.next().unwrap(), &11);
        assert_eq!(it.size_hint(), (0, Some(0)));
        assert!(it.next().is_none());
    }

    #[test]
    fn test_random_access_iterator() {
        let xs = [1i, 2, 5, 10, 11];
        let mut it = xs.iter();

        assert_eq!(it.indexable(), 5);
        assert_eq!(it.idx(0).unwrap(), &1);
        assert_eq!(it.idx(2).unwrap(), &5);
        assert_eq!(it.idx(4).unwrap(), &11);
        assert!(it.idx(5).is_none());

        assert_eq!(it.next().unwrap(), &1);
        assert_eq!(it.indexable(), 4);
        assert_eq!(it.idx(0).unwrap(), &2);
        assert_eq!(it.idx(3).unwrap(), &11);
        assert!(it.idx(4).is_none());

        assert_eq!(it.next().unwrap(), &2);
        assert_eq!(it.indexable(), 3);
        assert_eq!(it.idx(1).unwrap(), &10);
        assert!(it.idx(3).is_none());

        assert_eq!(it.next().unwrap(), &5);
        assert_eq!(it.indexable(), 2);
        assert_eq!(it.idx(1).unwrap(), &11);

        assert_eq!(it.next().unwrap(), &10);
        assert_eq!(it.indexable(), 1);
        assert_eq!(it.idx(0).unwrap(), &11);
        assert!(it.idx(1).is_none());

        assert_eq!(it.next().unwrap(), &11);
        assert_eq!(it.indexable(), 0);
        assert!(it.idx(0).is_none());

        assert!(it.next().is_none());
    }

    #[test]
    fn test_iter_size_hints() {
        let mut xs = [1i, 2, 5, 10, 11];
        assert_eq!(xs.iter().size_hint(), (5, Some(5)));
        assert_eq!(xs.iter_mut().size_hint(), (5, Some(5)));
    }

    #[test]
    fn test_iter_clone() {
        let xs = [1i, 2, 5];
        let mut it = xs.iter();
        it.next();
        let mut jt = it.clone();
        assert_eq!(it.next(), jt.next());
        assert_eq!(it.next(), jt.next());
        assert_eq!(it.next(), jt.next());
    }

    #[test]
    fn test_mut_iterator() {
        let mut xs = [1i, 2, 3, 4, 5];
        for x in xs.iter_mut() {
            *x += 1;
        }
        assert!(xs == [2, 3, 4, 5, 6])
    }

    #[test]
    fn test_rev_iterator() {

        let xs = [1i, 2, 5, 10, 11];
        let ys = [11, 10, 5, 2, 1];
        let mut i = 0;
        for &x in xs.iter().rev() {
            assert_eq!(x, ys[i]);
            i += 1;
        }
        assert_eq!(i, 5);
    }

    #[test]
    fn test_mut_rev_iterator() {
        let mut xs = [1u, 2, 3, 4, 5];
        for (i,x) in xs.iter_mut().rev().enumerate() {
            *x += i;
        }
        assert!(xs == [5, 5, 5, 5, 5])
    }

    #[test]
    fn test_move_iterator() {
        let xs = vec![1u,2,3,4,5];
        assert_eq!(xs.into_iter().fold(0, |a: uint, b: uint| 10*a + b), 12345);
    }

    #[test]
    fn test_move_rev_iterator() {
        let xs = vec![1u,2,3,4,5];
        assert_eq!(xs.into_iter().rev().fold(0, |a: uint, b: uint| 10*a + b), 54321);
    }

    #[test]
    fn test_splitator() {
        let xs = &[1i,2,3,4,5];

        let splits: &[&[int]] = &[&[1], &[3], &[5]];
        assert_eq!(xs.split(|x| *x % 2 == 0).collect::<Vec<&[int]>>(),
                   splits);
        let splits: &[&[int]] = &[&[], &[2,3,4,5]];
        assert_eq!(xs.split(|x| *x == 1).collect::<Vec<&[int]>>(),
                   splits);
        let splits: &[&[int]] = &[&[1,2,3,4], &[]];
        assert_eq!(xs.split(|x| *x == 5).collect::<Vec<&[int]>>(),
                   splits);
        let splits: &[&[int]] = &[&[1,2,3,4,5]];
        assert_eq!(xs.split(|x| *x == 10).collect::<Vec<&[int]>>(),
                   splits);
        let splits: &[&[int]] = &[&[], &[], &[], &[], &[], &[]];
        assert_eq!(xs.split(|_| true).collect::<Vec<&[int]>>(),
                   splits);

        let xs: &[int] = &[];
        let splits: &[&[int]] = &[&[]];
        assert_eq!(xs.split(|x| *x == 5).collect::<Vec<&[int]>>(), splits);
    }

    #[test]
    fn test_splitnator() {
        let xs = &[1i,2,3,4,5];

        let splits: &[&[int]] = &[&[1,2,3,4,5]];
        assert_eq!(xs.splitn(0, |x| *x % 2 == 0).collect::<Vec<&[int]>>(),
                   splits);
        let splits: &[&[int]] = &[&[1], &[3,4,5]];
        assert_eq!(xs.splitn(1, |x| *x % 2 == 0).collect::<Vec<&[int]>>(),
                   splits);
        let splits: &[&[int]] = &[&[], &[], &[], &[4,5]];
        assert_eq!(xs.splitn(3, |_| true).collect::<Vec<&[int]>>(),
                   splits);

        let xs: &[int] = &[];
        let splits: &[&[int]] = &[&[]];
        assert_eq!(xs.splitn(1, |x| *x == 5).collect::<Vec<&[int]>>(), splits);
    }

    #[test]
    fn test_splitnator_mut() {
        let xs = &mut [1i,2,3,4,5];

        let splits: &[&mut [int]] = &[&mut [1,2,3,4,5]];
        assert_eq!(xs.splitn_mut(0, |x| *x % 2 == 0).collect::<Vec<&mut [int]>>(),
                   splits);
        let splits: &[&mut [int]] = &[&mut [1], &mut [3,4,5]];
        assert_eq!(xs.splitn_mut(1, |x| *x % 2 == 0).collect::<Vec<&mut [int]>>(),
                   splits);
        let splits: &[&mut [int]] = &[&mut [], &mut [], &mut [], &mut [4,5]];
        assert_eq!(xs.splitn_mut(3, |_| true).collect::<Vec<&mut [int]>>(),
                   splits);

        let xs: &mut [int] = &mut [];
        let splits: &[&mut [int]] = &[&mut []];
        assert_eq!(xs.splitn_mut(1, |x| *x == 5).collect::<Vec<&mut [int]>>(),
                   splits);
    }

    #[test]
    fn test_rsplitator() {
        let xs = &[1i,2,3,4,5];

        let splits: &[&[int]] = &[&[5], &[3], &[1]];
        assert_eq!(xs.split(|x| *x % 2 == 0).rev().collect::<Vec<&[int]>>(),
                   splits);
        let splits: &[&[int]] = &[&[2,3,4,5], &[]];
        assert_eq!(xs.split(|x| *x == 1).rev().collect::<Vec<&[int]>>(),
                   splits);
        let splits: &[&[int]] = &[&[], &[1,2,3,4]];
        assert_eq!(xs.split(|x| *x == 5).rev().collect::<Vec<&[int]>>(),
                   splits);
        let splits: &[&[int]] = &[&[1,2,3,4,5]];
        assert_eq!(xs.split(|x| *x == 10).rev().collect::<Vec<&[int]>>(),
                   splits);

        let xs: &[int] = &[];
        let splits: &[&[int]] = &[&[]];
        assert_eq!(xs.split(|x| *x == 5).rev().collect::<Vec<&[int]>>(), splits);
    }

    #[test]
    fn test_rsplitnator() {
        let xs = &[1,2,3,4,5];

        let splits: &[&[int]] = &[&[1,2,3,4,5]];
        assert_eq!(xs.rsplitn(0, |x| *x % 2 == 0).collect::<Vec<&[int]>>(),
                   splits);
        let splits: &[&[int]] = &[&[5], &[1,2,3]];
        assert_eq!(xs.rsplitn(1, |x| *x % 2 == 0).collect::<Vec<&[int]>>(),
                   splits);
        let splits: &[&[int]] = &[&[], &[], &[], &[1,2]];
        assert_eq!(xs.rsplitn(3, |_| true).collect::<Vec<&[int]>>(),
                   splits);

        let xs: &[int] = &[];
        let splits: &[&[int]] = &[&[]];
        assert_eq!(xs.rsplitn(1, |x| *x == 5).collect::<Vec<&[int]>>(), splits);
    }

    #[test]
    fn test_windowsator() {
        let v = &[1i,2,3,4];

        let wins: &[&[int]] = &[&[1,2], &[2,3], &[3,4]];
        assert_eq!(v.windows(2).collect::<Vec<&[int]>>(), wins);
        let wins: &[&[int]] = &[&[1i,2,3], &[2,3,4]];
        assert_eq!(v.windows(3).collect::<Vec<&[int]>>(), wins);
        assert!(v.windows(6).next().is_none());
    }

    #[test]
    #[should_fail]
    fn test_windowsator_0() {
        let v = &[1i,2,3,4];
        let _it = v.windows(0);
    }

    #[test]
    fn test_chunksator() {
        let v = &[1i,2,3,4,5];

        let chunks: &[&[int]] = &[&[1i,2], &[3,4], &[5]];
        assert_eq!(v.chunks(2).collect::<Vec<&[int]>>(), chunks);
        let chunks: &[&[int]] = &[&[1i,2,3], &[4,5]];
        assert_eq!(v.chunks(3).collect::<Vec<&[int]>>(), chunks);
        let chunks: &[&[int]] = &[&[1i,2,3,4,5]];
        assert_eq!(v.chunks(6).collect::<Vec<&[int]>>(), chunks);

        let chunks: &[&[int]] = &[&[5i], &[3,4], &[1,2]];
        assert_eq!(v.chunks(2).rev().collect::<Vec<&[int]>>(), chunks);
        let mut it = v.chunks(2);
        assert_eq!(it.indexable(), 3);
        let chunk: &[int] = &[1,2];
        assert_eq!(it.idx(0).unwrap(), chunk);
        let chunk: &[int] = &[3,4];
        assert_eq!(it.idx(1).unwrap(), chunk);
        let chunk: &[int] = &[5];
        assert_eq!(it.idx(2).unwrap(), chunk);
        assert_eq!(it.idx(3), None);
    }

    #[test]
    #[should_fail]
    fn test_chunksator_0() {
        let v = &[1i,2,3,4];
        let _it = v.chunks(0);
    }

    #[test]
    fn test_move_from() {
        let mut a = [1i,2,3,4,5];
        let b = vec![6i,7,8];
        assert_eq!(a.move_from(b, 0, 3), 3);
        assert!(a == [6i,7,8,4,5]);
        let mut a = [7i,2,8,1];
        let b = vec![3i,1,4,1,5,9];
        assert_eq!(a.move_from(b, 0, 6), 4);
        assert!(a == [3i,1,4,1]);
        let mut a = [1i,2,3,4];
        let b = vec![5i,6,7,8,9,0];
        assert_eq!(a.move_from(b, 2, 3), 1);
        assert!(a == [7i,2,3,4]);
        let mut a = [1i,2,3,4,5];
        let b = vec![5i,6,7,8,9,0];
        assert_eq!(a.slice_mut(2, 4).move_from(b,1,6), 2);
        assert!(a == [1i,2,6,7,5]);
    }

    #[test]
    fn test_reverse_part() {
        let mut values = [1i,2,3,4,5];
        values.slice_mut(1, 4).reverse();
        assert!(values == [1,4,3,2,5]);
    }

    #[test]
    fn test_show() {
        macro_rules! test_show_vec(
            ($x:expr, $x_str:expr) => ({
                let (x, x_str) = ($x, $x_str);
                assert_eq!(format!("{}", x), x_str);
                assert_eq!(format!("{}", x.as_slice()), x_str);
            })
        );
        let empty: Vec<int> = vec![];
        test_show_vec!(empty, "[]");
        test_show_vec!(vec![1i], "[1]");
        test_show_vec!(vec![1i, 2, 3], "[1, 2, 3]");
        test_show_vec!(vec![vec![], vec![1u], vec![1u, 1u]],
                       "[[], [1], [1, 1]]");

        let empty_mut: &mut [int] = &mut[];
        test_show_vec!(empty_mut, "[]");
        let v: &mut[int] = &mut[1];
        test_show_vec!(v, "[1]");
        let v: &mut[int] = &mut[1, 2, 3];
        test_show_vec!(v, "[1, 2, 3]");
        let v: &mut [&mut[uint]] = &mut[&mut[], &mut[1u], &mut[1u, 1u]];
        test_show_vec!(v, "[[], [1], [1, 1]]");
    }

    #[test]
    fn test_vec_default() {
        macro_rules! t (
            ($ty:ty) => {{
                let v: $ty = Default::default();
                assert!(v.is_empty());
            }}
        );

        t!(&[int]);
        t!(Vec<int>);
    }

    #[test]
    fn test_bytes_set_memory() {
        use slice::bytes::MutableByteVector;
        let mut values = [1u8,2,3,4,5];
        values.slice_mut(0, 5).set_memory(0xAB);
        assert!(values == [0xAB, 0xAB, 0xAB, 0xAB, 0xAB]);
        values.slice_mut(2, 4).set_memory(0xFF);
        assert!(values == [0xAB, 0xAB, 0xFF, 0xFF, 0xAB]);
    }

    #[test]
    #[should_fail]
    fn test_overflow_does_not_cause_segfault() {
        let mut v = vec![];
        v.reserve_exact(-1);
        v.push(1i);
        v.push(2);
    }

    #[test]
    #[should_fail]
    fn test_overflow_does_not_cause_segfault_managed() {
        let mut v = vec![Rc::new(1i)];
        v.reserve_exact(-1);
        v.push(Rc::new(2i));
    }

    #[test]
    fn test_mut_split_at() {
        let mut values = [1u8,2,3,4,5];
        {
            let (left, right) = values.split_at_mut(2);
            {
                let left: &[_] = left;
                assert!(left[0..left.len()] == [1, 2][]);
            }
            for p in left.iter_mut() {
                *p += 1;
            }

            {
                let right: &[_] = right;
                assert!(right[0..right.len()] == [3, 4, 5][]);
            }
            for p in right.iter_mut() {
                *p += 2;
            }
        }

        assert!(values == [2, 3, 5, 6, 7]);
    }

    #[deriving(Clone, PartialEq)]
    struct Foo;

    #[test]
    fn test_iter_zero_sized() {
        let mut v = vec![Foo, Foo, Foo];
        assert_eq!(v.len(), 3);
        let mut cnt = 0u;

        for f in v.iter() {
            assert!(*f == Foo);
            cnt += 1;
        }
        assert_eq!(cnt, 3);

        for f in v[1..3].iter() {
            assert!(*f == Foo);
            cnt += 1;
        }
        assert_eq!(cnt, 5);

        for f in v.iter_mut() {
            assert!(*f == Foo);
            cnt += 1;
        }
        assert_eq!(cnt, 8);

        for f in v.into_iter() {
            assert!(f == Foo);
            cnt += 1;
        }
        assert_eq!(cnt, 11);

        let xs: [Foo; 3] = [Foo, Foo, Foo];
        cnt = 0;
        for f in xs.iter() {
            assert!(*f == Foo);
            cnt += 1;
        }
        assert!(cnt == 3);
    }

    #[test]
    fn test_shrink_to_fit() {
        let mut xs = vec![0, 1, 2, 3];
        for i in range(4i, 100) {
            xs.push(i)
        }
        assert_eq!(xs.capacity(), 128);
        xs.shrink_to_fit();
        assert_eq!(xs.capacity(), 100);
        assert_eq!(xs, range(0i, 100i).collect::<Vec<_>>());
    }

    #[test]
    fn test_starts_with() {
        assert!(b"foobar".starts_with(b"foo"));
        assert!(!b"foobar".starts_with(b"oob"));
        assert!(!b"foobar".starts_with(b"bar"));
        assert!(!b"foo".starts_with(b"foobar"));
        assert!(!b"bar".starts_with(b"foobar"));
        assert!(b"foobar".starts_with(b"foobar"));
        let empty: &[u8] = &[];
        assert!(empty.starts_with(empty));
        assert!(!empty.starts_with(b"foo"));
        assert!(b"foobar".starts_with(empty));
    }

    #[test]
    fn test_ends_with() {
        assert!(b"foobar".ends_with(b"bar"));
        assert!(!b"foobar".ends_with(b"oba"));
        assert!(!b"foobar".ends_with(b"foo"));
        assert!(!b"foo".ends_with(b"foobar"));
        assert!(!b"bar".ends_with(b"foobar"));
        assert!(b"foobar".ends_with(b"foobar"));
        let empty: &[u8] = &[];
        assert!(empty.ends_with(empty));
        assert!(!empty.ends_with(b"foo"));
        assert!(b"foobar".ends_with(empty));
    }

    #[test]
    fn test_mut_splitator() {
        let mut xs = [0i,1,0,2,3,0,0,4,5,0];
        assert_eq!(xs.split_mut(|x| *x == 0).count(), 6);
        for slice in xs.split_mut(|x| *x == 0) {
            slice.reverse();
        }
        assert!(xs == [0,1,0,3,2,0,0,5,4,0]);

        let mut xs = [0i,1,0,2,3,0,0,4,5,0,6,7];
        for slice in xs.split_mut(|x| *x == 0).take(5) {
            slice.reverse();
        }
        assert!(xs == [0,1,0,3,2,0,0,5,4,0,6,7]);
    }

    #[test]
    fn test_mut_splitator_rev() {
        let mut xs = [1i,2,0,3,4,0,0,5,6,0];
        for slice in xs.split_mut(|x| *x == 0).rev().take(4) {
            slice.reverse();
        }
        assert!(xs == [1,2,0,4,3,0,0,6,5,0]);
    }

    #[test]
    fn test_get_mut() {
        let mut v = [0i,1,2];
        assert_eq!(v.get_mut(3), None);
        v.get_mut(1).map(|e| *e = 7);
        assert_eq!(v[1], 7);
        let mut x = 2;
        assert_eq!(v.get_mut(2), Some(&mut x));
    }

    #[test]
    fn test_mut_chunks() {
        let mut v = [0u8, 1, 2, 3, 4, 5, 6];
        for (i, chunk) in v.chunks_mut(3).enumerate() {
            for x in chunk.iter_mut() {
                *x = i as u8;
            }
        }
        let result = [0u8, 0, 0, 1, 1, 1, 2];
        assert!(v == result);
    }

    #[test]
    fn test_mut_chunks_rev() {
        let mut v = [0u8, 1, 2, 3, 4, 5, 6];
        for (i, chunk) in v.chunks_mut(3).rev().enumerate() {
            for x in chunk.iter_mut() {
                *x = i as u8;
            }
        }
        let result = [2u8, 2, 2, 1, 1, 1, 0];
        assert!(v == result);
    }

    #[test]
    #[should_fail]
    fn test_mut_chunks_0() {
        let mut v = [1i, 2, 3, 4];
        let _it = v.chunks_mut(0);
    }

    #[test]
    fn test_mut_last() {
        let mut x = [1i, 2, 3, 4, 5];
        let h = x.last_mut();
        assert_eq!(*h.unwrap(), 5);

        let y: &mut [int] = &mut [];
        assert!(y.last_mut().is_none());
    }

    #[test]
    fn test_to_vec() {
        let xs = box [1u, 2, 3];
        let ys = xs.to_vec();
        assert_eq!(ys, [1u, 2, 3]);
    }
}

#[cfg(test)]
mod bench {
    use prelude::*;
    use core::mem;
    use core::ptr;
    use std::rand::{weak_rng, Rng};
    use test::{Bencher, black_box};

    #[bench]
    fn iterator(b: &mut Bencher) {
        // peculiar numbers to stop LLVM from optimising the summation
        // out.
        let v = Vec::from_fn(100, |i| i ^ (i << 1) ^ (i >> 1));

        b.iter(|| {
            let mut sum = 0;
            for x in v.iter() {
                sum += *x;
            }
            // sum == 11806, to stop dead code elimination.
            if sum == 0 {panic!()}
        })
    }

    #[bench]
    fn mut_iterator(b: &mut Bencher) {
        let mut v = Vec::from_elem(100, 0i);

        b.iter(|| {
            let mut i = 0i;
            for x in v.iter_mut() {
                *x = i;
                i += 1;
            }
        })
    }

    #[bench]
    fn concat(b: &mut Bencher) {
        let xss: Vec<Vec<uint>> =
            Vec::from_fn(100, |i| range(0u, i).collect());
        b.iter(|| {
            xss.as_slice().concat();
        });
    }

    #[bench]
    fn connect(b: &mut Bencher) {
        let xss: Vec<Vec<uint>> =
            Vec::from_fn(100, |i| range(0u, i).collect());
        b.iter(|| {
            xss.as_slice().connect_vec(&0)
        });
    }

    #[bench]
    fn push(b: &mut Bencher) {
        let mut vec: Vec<uint> = vec![];
        b.iter(|| {
            vec.push(0);
            black_box(&vec);
        });
    }

    #[bench]
    fn starts_with_same_vector(b: &mut Bencher) {
        let vec: Vec<uint> = Vec::from_fn(100, |i| i);
        b.iter(|| {
            vec.as_slice().starts_with(vec.as_slice())
        })
    }

    #[bench]
    fn starts_with_single_element(b: &mut Bencher) {
        let vec: Vec<uint> = vec![0];
        b.iter(|| {
            vec.as_slice().starts_with(vec.as_slice())
        })
    }

    #[bench]
    fn starts_with_diff_one_element_at_end(b: &mut Bencher) {
        let vec: Vec<uint> = Vec::from_fn(100, |i| i);
        let mut match_vec: Vec<uint> = Vec::from_fn(99, |i| i);
        match_vec.push(0);
        b.iter(|| {
            vec.as_slice().starts_with(match_vec.as_slice())
        })
    }

    #[bench]
    fn ends_with_same_vector(b: &mut Bencher) {
        let vec: Vec<uint> = Vec::from_fn(100, |i| i);
        b.iter(|| {
            vec.as_slice().ends_with(vec.as_slice())
        })
    }

    #[bench]
    fn ends_with_single_element(b: &mut Bencher) {
        let vec: Vec<uint> = vec![0];
        b.iter(|| {
            vec.as_slice().ends_with(vec.as_slice())
        })
    }

    #[bench]
    fn ends_with_diff_one_element_at_beginning(b: &mut Bencher) {
        let vec: Vec<uint> = Vec::from_fn(100, |i| i);
        let mut match_vec: Vec<uint> = Vec::from_fn(100, |i| i);
        match_vec.as_mut_slice()[0] = 200;
        b.iter(|| {
            vec.as_slice().starts_with(match_vec.as_slice())
        })
    }

    #[bench]
    fn contains_last_element(b: &mut Bencher) {
        let vec: Vec<uint> = Vec::from_fn(100, |i| i);
        b.iter(|| {
            vec.contains(&99u)
        })
    }

    #[bench]
    fn zero_1kb_from_elem(b: &mut Bencher) {
        b.iter(|| {
            Vec::from_elem(1024, 0u8)
        });
    }

    #[bench]
    fn zero_1kb_set_memory(b: &mut Bencher) {
        b.iter(|| {
            let mut v: Vec<uint> = Vec::with_capacity(1024);
            unsafe {
                let vp = v.as_mut_ptr();
                ptr::set_memory(vp, 0, 1024);
                v.set_len(1024);
            }
            v
        });
    }

    #[bench]
    fn zero_1kb_loop_set(b: &mut Bencher) {
        b.iter(|| {
            let mut v: Vec<uint> = Vec::with_capacity(1024);
            unsafe {
                v.set_len(1024);
            }
            for i in range(0u, 1024) {
                v[i] = 0;
            }
        });
    }

    #[bench]
    fn zero_1kb_mut_iter(b: &mut Bencher) {
        b.iter(|| {
            let mut v = Vec::with_capacity(1024);
            unsafe {
                v.set_len(1024);
            }
            for x in v.iter_mut() {
                *x = 0i;
            }
            v
        });
    }

    #[bench]
    fn random_inserts(b: &mut Bencher) {
        let mut rng = weak_rng();
        b.iter(|| {
                let mut v = Vec::from_elem(30, (0u, 0u));
                for _ in range(0u, 100) {
                    let l = v.len();
                    v.insert(rng.gen::<uint>() % (l + 1),
                             (1, 1));
                }
            })
    }
    #[bench]
    fn random_removes(b: &mut Bencher) {
        let mut rng = weak_rng();
        b.iter(|| {
                let mut v = Vec::from_elem(130, (0u, 0u));
                for _ in range(0u, 100) {
                    let l = v.len();
                    v.remove(rng.gen::<uint>() % l);
                }
            })
    }

    #[bench]
    fn sort_random_small(b: &mut Bencher) {
        let mut rng = weak_rng();
        b.iter(|| {
            let mut v = rng.gen_iter::<u64>().take(5).collect::<Vec<u64>>();
            v.as_mut_slice().sort();
        });
        b.bytes = 5 * mem::size_of::<u64>() as u64;
    }

    #[bench]
    fn sort_random_medium(b: &mut Bencher) {
        let mut rng = weak_rng();
        b.iter(|| {
            let mut v = rng.gen_iter::<u64>().take(100).collect::<Vec<u64>>();
            v.as_mut_slice().sort();
        });
        b.bytes = 100 * mem::size_of::<u64>() as u64;
    }

    #[bench]
    fn sort_random_large(b: &mut Bencher) {
        let mut rng = weak_rng();
        b.iter(|| {
            let mut v = rng.gen_iter::<u64>().take(10000).collect::<Vec<u64>>();
            v.as_mut_slice().sort();
        });
        b.bytes = 10000 * mem::size_of::<u64>() as u64;
    }

    #[bench]
    fn sort_sorted(b: &mut Bencher) {
        let mut v = Vec::from_fn(10000, |i| i);
        b.iter(|| {
            v.sort();
        });
        b.bytes = (v.len() * mem::size_of_val(&v[0])) as u64;
    }

    type BigSortable = (u64,u64,u64,u64);

    #[bench]
    fn sort_big_random_small(b: &mut Bencher) {
        let mut rng = weak_rng();
        b.iter(|| {
            let mut v = rng.gen_iter::<BigSortable>().take(5)
                           .collect::<Vec<BigSortable>>();
            v.sort();
        });
        b.bytes = 5 * mem::size_of::<BigSortable>() as u64;
    }

    #[bench]
    fn sort_big_random_medium(b: &mut Bencher) {
        let mut rng = weak_rng();
        b.iter(|| {
            let mut v = rng.gen_iter::<BigSortable>().take(100)
                           .collect::<Vec<BigSortable>>();
            v.sort();
        });
        b.bytes = 100 * mem::size_of::<BigSortable>() as u64;
    }

    #[bench]
    fn sort_big_random_large(b: &mut Bencher) {
        let mut rng = weak_rng();
        b.iter(|| {
            let mut v = rng.gen_iter::<BigSortable>().take(10000)
                           .collect::<Vec<BigSortable>>();
            v.sort();
        });
        b.bytes = 10000 * mem::size_of::<BigSortable>() as u64;
    }

    #[bench]
    fn sort_big_sorted(b: &mut Bencher) {
        let mut v = Vec::from_fn(10000u, |i| (i, i, i, i));
        b.iter(|| {
            v.sort();
        });
        b.bytes = (v.len() * mem::size_of_val(&v[0])) as u64;
    }
}<|MERGE_RESOLUTION|>--- conflicted
+++ resolved
@@ -1008,11 +1008,7 @@
 
 #[unstable = "U should be an associated type"]
 /// An extension trait for concatenating slices
-<<<<<<< HEAD
-pub trait SliceConcatExt<Sized? T, U> {
-=======
-pub trait SliceConcatExt<T: ?Sized, U> for Sized? {
->>>>>>> 8f3a4243
+pub trait SliceConcatExt<T: ?Sized, U> {
     /// Flattens a slice of `T` into a single value `U`.
     #[stable]
     fn concat(&self) -> U;
